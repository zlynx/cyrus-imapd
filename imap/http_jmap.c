/* http_jmap.c -- Routines for handling JMAP requests in httpd
 *
 * Copyright (c) 1994-2014 Carnegie Mellon University.  All rights reserved.
 *
 * Redistribution and use in source and binary forms, with or without
 * modification, are permitted provided that the following conditions
 * are met:
 *
 * 1. Redistributions of source code must retain the above copyright
 *    notice, this list of conditions and the following disclaimer.
 *
 * 2. Redistributions in binary form must reproduce the above copyright
 *    notice, this list of conditions and the following disclaimer in
 *    the documentation and/or other materials provided with the
 *    distribution.
 *
 * 3. The name "Carnegie Mellon University" must not be used to
 *    endorse or promote products derived from this software without
 *    prior written permission. For permission or any legal
 *    details, please contact
 *      Carnegie Mellon University
 *      Center for Technology Transfer and Enterprise Creation
 *      4615 Forbes Avenue
 *      Suite 302
 *      Pittsburgh, PA  15213
 *      (412) 268-7393, fax: (412) 268-7395
 *      innovation@andrew.cmu.edu
 *
 * 4. Redistributions of any form whatsoever must retain the following
 *    acknowledgment:
 *    "This product includes software developed by Computing Services
 *     at Carnegie Mellon University (http://www.cmu.edu/computing/)."
 *
 * CARNEGIE MELLON UNIVERSITY DISCLAIMS ALL WARRANTIES WITH REGARD TO
 * THIS SOFTWARE, INCLUDING ALL IMPLIED WARRANTIES OF MERCHANTABILITY
 * AND FITNESS, IN NO EVENT SHALL CARNEGIE MELLON UNIVERSITY BE LIABLE
 * FOR ANY SPECIAL, INDIRECT OR CONSEQUENTIAL DAMAGES OR ANY DAMAGES
 * WHATSOEVER RESULTING FROM LOSS OF USE, DATA OR PROFITS, WHETHER IN
 * AN ACTION OF CONTRACT, NEGLIGENCE OR OTHER TORTIOUS ACTION, ARISING
 * OUT OF OR IN CONNECTION WITH THE USE OR PERFORMANCE OF THIS SOFTWARE.
 *
 */

#include <config.h>

#ifdef HAVE_UNISTD_H
#include <unistd.h>
#endif
#include <ctype.h>
#include <string.h>
#include <syslog.h>
#include <assert.h>
#include <jansson.h>

#include "acl.h"
#include "annotate.h"
#include "append.h"
#include "caldav_db.h"
#include "carddav_db.h"
#include "global.h"
#include "hash.h"
#include "httpd.h"
#include "http_caldav.h"
<<<<<<< HEAD
#include "http_dav.h"
#include "http_proxy.h"
=======
#include "http_caldav_sched.h"
#include "http_dav.h"
#include "http_proxy.h"
#include "ical_support.h"
>>>>>>> f7b91294
#include "imap_err.h"
#include "mailbox.h"
#include "mboxlist.h"
#include "mboxname.h"
#include "statuscache.h"
#include "times.h"
#include "util.h"
#include "version.h"
#include "xmalloc.h"
#include "xstrlcat.h"
#include "xstrlcpy.h"

/* generated headers are not necessarily in current directory */
#include "imap/http_err.h"

struct jmap_req {
    const char *userid;
    struct auth_state *authstate;
    struct hash_table *idmap;
    json_t *args;
    json_t *response;
    const char *state; // if changing things, this is pre-change state
    struct mboxname_counters counters;
    const char *tag;
};

struct namespace jmap_namespace;

static time_t compile_time;
static void jmap_init(struct buf *serverinfo);
static void jmap_auth(const char *userid);
static int jmap_get(struct transaction_t *txn, void *params);
static int jmap_post(struct transaction_t *txn, void *params);
static int getMailboxes(struct jmap_req *req);
static int getContactGroups(struct jmap_req *req);
static int getContactGroupUpdates(struct jmap_req *req);
static int setContactGroups(struct jmap_req *req);
static int getContacts(struct jmap_req *req);
static int getContactUpdates(struct jmap_req *req);
static int setContacts(struct jmap_req *req);

static int getCalendars(struct jmap_req *req);
static int setCalendars(struct jmap_req *req);
static int getCalendarEvents(struct jmap_req *req);

static const struct message_t {
    const char *name;
    int (*proc)(struct jmap_req *req);
} messages[] = {
    { "getMailboxes",   &getMailboxes },
    { "getContactGroups",       &getContactGroups },
    { "getContactGroupUpdates", &getContactGroupUpdates },
    { "setContactGroups",       &setContactGroups },
    { "getContacts",            &getContacts },
    { "getContactUpdates",      &getContactUpdates },
    { "setContacts",            &setContacts },
    { "getCalendars",           &getCalendars },
    { "setCalendars",           &setCalendars },
    { "getCalendarEvents",      &getCalendarEvents },
    { NULL,             NULL}
};


/* Namespace for JMAP */
struct namespace_t namespace_jmap = {
    URL_NS_JMAP, 0, "/jmap", "/.well-known/jmap", 1 /* auth */,
    /*mbtype*/0, 
    (ALLOW_READ | ALLOW_POST),
    &jmap_init, &jmap_auth, NULL, NULL,
    {
        { NULL,                 NULL },                 /* ACL          */
        { NULL,                 NULL },                 /* COPY         */
        { NULL,                 NULL },                 /* DELETE       */
        { &jmap_get,            NULL },                 /* GET          */
        { &jmap_get,            NULL },                 /* HEAD         */
        { NULL,                 NULL },                 /* LOCK         */
        { NULL,                 NULL },                 /* MKCALENDAR   */
        { NULL,                 NULL },                 /* MKCOL        */
        { NULL,                 NULL },                 /* MOVE         */
        { &meth_options,        NULL },                 /* OPTIONS      */
        { &jmap_post,           NULL },                 /* POST */
        { NULL,                 NULL },                 /* PROPFIND     */
        { NULL,                 NULL },                 /* PROPPATCH    */
        { NULL,                 NULL },                 /* PUT          */
        { NULL,                 NULL },                 /* REPORT       */
        { &meth_trace,          NULL },                 /* TRACE        */
        { NULL,                 NULL }                  /* UNLOCK       */
    }
};


static void jmap_init(struct buf *serverinfo __attribute__((unused)))
{
    namespace_jmap.enabled =
        config_httpmodules & IMAP_ENUM_HTTPMODULES_JMAP;

    if (!namespace_jmap.enabled) return;

    compile_time = calc_compile_time(__TIME__, __DATE__);
}


static void jmap_auth(const char *userid __attribute__((unused)))
{
    /* Set namespace */
    mboxname_init_namespace(&jmap_namespace,
                            httpd_userisadmin || httpd_userisproxyadmin);
}


/* Perform a GET/HEAD request */
static int jmap_get(struct transaction_t *txn __attribute__((unused)),
                     void *params __attribute__((unused)))
{
    return HTTP_NO_CONTENT;
}

/* Perform a POST request */
static int jmap_post(struct transaction_t *txn,
                     void *params __attribute__((unused)))
{
    const char **hdr;
    json_t *req, *resp = NULL;
    json_error_t jerr;
    const struct message_t *mp = NULL;
    struct mailbox *mailbox = NULL;
    struct hash_table idmap;
    size_t i, flags = JSON_PRESERVE_ORDER;
    int ret;
    char *buf;

    /* Read body */
    txn->req_body.flags |= BODY_DECODE;
    ret = http_read_body(httpd_in, httpd_out,
                       txn->req_hdrs, &txn->req_body, &txn->error.desc);
    if (ret) {
        txn->flags.conn = CONN_CLOSE;
        return ret;
    }

    if (!buf_len(&txn->req_body.payload)) return HTTP_BAD_REQUEST;

    /* Check Content-Type */
    if (!(hdr = spool_getheader(txn->req_hdrs, "Content-Type")) ||
        !is_mediatype("application/json", hdr[0])) {
        txn->error.desc = "This method requires a JSON request body\r\n";
        return HTTP_BAD_MEDIATYPE;
    }

    /* Allocate map to store uids */
    construct_hash_table(&idmap, 1024, 0);

    /* Parse the JSON request */
    req = json_loads(buf_cstring(&txn->req_body.payload), 0, &jerr);
    if (!req || !json_is_array(req)) {
        txn->error.desc = "Unable to parse JSON request body\r\n";
        ret = HTTP_BAD_REQUEST;
        goto done;
    }

    /* Start JSON response */
    resp = json_array();
    if (!resp) {
        txn->error.desc = "Unable to create JSON response body\r\n";
        ret = HTTP_SERVER_ERROR;
        goto done;
    }

    char *inboxname = mboxname_user_mbox(httpd_userid, NULL);

    /* we lock the user's INBOX before we start any operation, because that way we
     * guarantee (via conversations magic) that nothing changes the modseqs except
     * our operations */
    int r = mailbox_open_iwl(inboxname, &mailbox);
    if (r) {
        txn->error.desc = error_message(r);
        ret = HTTP_SERVER_ERROR;
        goto done;
    }

    /* Process each message in the request */
    for (i = 0; i < json_array_size(req); i++) {
        json_t *msg = json_array_get(req, i);
        const char *name = json_string_value(json_array_get(msg, 0));
        json_t *args = json_array_get(msg, 1);
        json_t *id = json_array_get(msg, 2);
        /* XXX - better error reporting */
        if (!id) continue;
        const char *tag = json_string_value(id);
        int r = 0;

        /* Find the message processor */
        for (mp = messages; mp->name && strcmp(name, mp->name); mp++);

        if (!mp || !mp->name) {
            json_array_append(resp, json_pack("[s {s:s} s]", "error", "type", "unknownMethod", tag));
            continue;
        }

        struct jmap_req req;
        req.userid = httpd_userid;
        req.authstate = httpd_authstate;
        req.args = args;
        req.response = resp;
        req.tag = tag;
        req.idmap = &idmap;

        /* Read the modseq counters again, just in case something changed. */
        r = mboxname_read_counters(inboxname, &req.counters);
        if (r) goto done;

        /* XXX - Make also contacts use counters. */
        struct buf buf = BUF_INITIALIZER;
        buf_printf(&buf, "%llu", req.counters.highestmodseq);
        req.state = buf_cstring(&buf);

        r = mp->proc(&req);

        buf_free(&buf);

        if (r) {
            txn->error.desc = error_message(r);
            ret = HTTP_SERVER_ERROR;
            goto done;
        }
    }

    /* unlock here so that we don't block on writing */
    mailbox_unlock_index(mailbox, NULL);

    /* Dump JSON object into a text buffer */
    flags |= (config_httpprettytelemetry ? JSON_INDENT(2) : JSON_COMPACT);
    buf = json_dumps(resp, flags);

    if (!buf) {
        txn->error.desc = "Error dumping JSON response object";
        ret = HTTP_SERVER_ERROR;
        goto done;
    }

    /* Output the JSON object */
    txn->resp_body.type = "application/json; charset=utf-8";
    write_body(HTTP_OK, txn, buf, strlen(buf));
    free(buf);

  done:
    free_hash_table(&idmap, free);
    mailbox_close(&mailbox);
    free(inboxname);
    if (req) json_decref(req);
    if (resp) json_decref(resp);

    return ret;
}


/* mboxlist_findall() callback to list mailboxes */
int getMailboxes_cb(const char *mboxname, int matchlen __attribute__((unused)),
                    int maycreate __attribute__((unused)),
                    void *rock)
{
    json_t *list = (json_t *) rock, *mbox;
    struct mboxlist_entry *mbentry = NULL;
    struct mailbox *mailbox = NULL;
    int r = 0, rights;
    unsigned statusitems = STATUS_MESSAGES | STATUS_UNSEEN;
    struct statusdata sdata;

    /* Check ACL on mailbox for current user */
    if ((r = mboxlist_lookup(mboxname, &mbentry, NULL))) {
        syslog(LOG_INFO, "mboxlist_lookup(%s) failed: %s",
               mboxname, error_message(r));
        goto done;
    }

    rights = mbentry->acl ? cyrus_acl_myrights(httpd_authstate, mbentry->acl) : 0;
    if ((rights & (ACL_LOOKUP | ACL_READ)) != (ACL_LOOKUP | ACL_READ)) {
        goto done;
    }

    /* Open mailbox to get uniqueid */
    if ((r = mailbox_open_irl(mboxname, &mailbox))) {
        syslog(LOG_INFO, "mailbox_open_irl(%s) failed: %s",
               mboxname, error_message(r));
        goto done;
    }
    mailbox_unlock_index(mailbox, NULL);

    r = status_lookup(mboxname, httpd_userid, statusitems, &sdata);

    mbox = json_pack("{s:s s:s s:n s:n s:b s:b s:b s:b s:i s:i}",
                     "id", mailbox->uniqueid,
                     "name", mboxname,
                     "parentId",
                     "role",
                     "mayAddMessages", rights & ACL_INSERT,
                     "mayRemoveMessages", rights & ACL_DELETEMSG,
                     "mayCreateChild", rights & ACL_CREATE,
                     "mayDeleteMailbox", rights & ACL_DELETEMBOX,
                     "totalMessages", sdata.messages,
                     "unreadMessages", sdata.unseen);
    json_array_append_new(list, mbox);

    mailbox_close(&mailbox);

  done:

    return 0;
}


/* Execute a getMailboxes message */
static int getMailboxes(struct jmap_req *req)
{
    json_t *item, *mailboxes, *list;

    /* Start constructing our response */
    item = json_pack("[s {s:s s:s} s]", "mailboxes",
                     "accountId", req->userid,
                     "state", req->state,
                     req->tag);

    list = json_array();

    /* Generate list of mailboxes */
    int isadmin = httpd_userisadmin||httpd_userisproxyadmin;
    mboxlist_findall(&jmap_namespace, "*", isadmin, httpd_userid,
                     httpd_authstate, &getMailboxes_cb, list);

    mailboxes = json_array_get(item, 1);
    json_object_set_new(mailboxes, "list", list);

    /* xxx - args */
    json_object_set_new(mailboxes, "notFound", json_null());

    json_array_append_new(req->response, item);

    return 0;
}

static void _add_xhref(json_t *obj, const char *mboxname, const char *resource)
{
    /* XXX - look up root path from namespace? */
    struct buf buf = BUF_INITIALIZER;
    char *userid = mboxname_to_userid(mboxname);

    const char *prefix = NULL;
    if (mboxname_isaddressbookmailbox(mboxname, 0)) {
        prefix = namespace_addressbook.prefix;
    }
    else if (mboxname_iscalendarmailbox(mboxname, 0)) {
        prefix = namespace_calendar.prefix;
    }

    if (strchr(userid, '@')) {
        buf_printf(&buf, "%s/user/%s/%s",
                   prefix, userid, strrchr(mboxname, '.')+1);
    }
    else {
        const char *domain =
            httpd_extradomain ? httpd_extradomain : config_defdomain;
        buf_printf(&buf, "%s/user/%s@%s/%s",
                   prefix, userid, domain, strrchr(mboxname, '.')+1);
    }
    if (resource)
        buf_printf(&buf, "/%s", resource);

    json_object_set_new(obj, "x-href", json_string(buf_cstring(&buf)));
    free(userid);
    buf_free(&buf);
}

struct cards_rock {
    struct jmap_req *req;
    json_t *array;
    struct hash_table *props;
    struct mailbox *mailbox;
    int rows;
};

static int getgroups_cb(void *rock, struct carddav_data *cdata)
{
    struct cards_rock *crock = (struct cards_rock *) rock;
    struct index_record record;
    int r;

    if (!crock->mailbox || strcmp(crock->mailbox->name, cdata->dav.mailbox)) {
        mailbox_close(&crock->mailbox);
        r = mailbox_open_irl(cdata->dav.mailbox, &crock->mailbox);
        if (r) return r;
    }

    r = mailbox_find_index_record(crock->mailbox, cdata->dav.imap_uid, &record);
    if (r) return r;

    crock->rows++;

    /* XXX - this could definitely be refactored from here and mailbox.c */
    struct buf msg_buf = BUF_INITIALIZER;
    struct vparse_state vparser;
    struct vparse_entry *ventry = NULL;

    /* Load message containing the resource and parse vcard data */
    r = mailbox_map_record(crock->mailbox, &record, &msg_buf);
    if (r) return r;

    memset(&vparser, 0, sizeof(struct vparse_state));
    vparser.base = buf_cstring(&msg_buf) + record.header_size;
    r = vparse_parse(&vparser, 0);
    buf_free(&msg_buf);
    if (r) return r;
    if (!vparser.card || !vparser.card->objects) {
        vparse_free(&vparser);
        return r;
    }
    struct vparse_card *vcard = vparser.card->objects;

    json_t *obj = json_pack("{}");

    json_object_set_new(obj, "id", json_string(cdata->vcard_uid));

    json_object_set_new(obj, "addressbookId",
                        json_string(strrchr(cdata->dav.mailbox, '.')+1));

    json_t *contactids = json_pack("[]");
    json_t *otherids = json_pack("{}");

    _add_xhref(obj, cdata->dav.mailbox, cdata->dav.resource);

    for (ventry = vcard->properties; ventry; ventry = ventry->next) {
        const char *name = ventry->name;
        const char *propval = ventry->v.value;

        if (!name) continue;
        if (!propval) continue;

        if (!strcmp(name, "fn")) {
            json_object_set_new(obj, "name", json_string(propval));
        }

        else if (!strcmp(name, "x-addressbookserver-member")) {
            if (strncmp(propval, "urn:uuid:", 9)) continue;
            json_array_append_new(contactids, json_string(propval+9));
        }

        else if (!strcmp(name, "x-fm-otheraccount-member")) {
            if (strncmp(propval, "urn:uuid:", 9)) continue;
            struct vparse_param *param = vparse_get_param(ventry, "userid");
            json_t *object = json_object_get(otherids, param->value);
            if (!object) {
                object = json_array();
                json_object_set_new(otherids, param->value, object);
            }
            json_array_append_new(object, json_string(propval+9));
        }
    }
    json_object_set_new(obj, "contactIds", contactids);
    json_object_set_new(obj, "otherAccountContactIds", otherids);

    json_array_append_new(crock->array, obj);

    return 0;
}

static int jmap_contacts_get(struct jmap_req *req, carddav_cb_t *cb,
                             int kind, const char *resname)
{
    struct carddav_db *db = carddav_open_userid(req->userid);
    if (!db) return -1;

    char *mboxname = NULL;
    json_t *abookid = json_object_get(req->args, "addressbookId");
    if (abookid && json_string_value(abookid)) {
        /* XXX - invalid arguments */
        const char *addressbookId = json_string_value(abookid);
        mboxname = carddav_mboxname(req->userid, addressbookId);
    }

    struct cards_rock rock;
    int r = 0;

    rock.array = json_pack("[]");
    rock.props = NULL;
    rock.mailbox = NULL;

    json_t *want = json_object_get(req->args, "ids");
    json_t *notFound = json_array();
    if (want) {
        int i;
        int size = json_array_size(want);
        for (i = 0; i < size; i++) {
            rock.rows = 0;
            const char *id = json_string_value(json_array_get(want, i));
            if (!id) continue;
            r = carddav_get_cards(db, mboxname, id, kind, cb, &rock);
            if (r || !rock.rows) {
                json_array_append_new(notFound, json_string(id));
            }
        }
    }
    else {
        rock.rows = 0;
        r = carddav_get_cards(db, mboxname, NULL, kind, cb, &rock);
    }
    if (r) goto done;

    json_t *toplevel = json_pack("{}");
    json_object_set_new(toplevel, "accountId", json_string(req->userid));
    json_object_set_new(toplevel, "state", json_string(req->state));
    json_object_set_new(toplevel, "list", rock.array);
    if (json_array_size(notFound)) {
        json_object_set_new(toplevel, "notFound", notFound);
    }
    else {
        json_decref(notFound);
        json_object_set_new(toplevel, "notFound", json_null());
    }

    json_t *item = json_pack("[]");
    json_array_append_new(item, json_string(resname));
    json_array_append_new(item, toplevel);
    json_array_append_new(item, json_string(req->tag));

    json_array_append_new(req->response, item);

  done:
    free(mboxname);
    mailbox_close(&rock.mailbox);
    carddav_close(db);
    return r;
}

static int getContactGroups(struct jmap_req *req)
{
    return jmap_contacts_get(req, &getgroups_cb, CARDDAV_KIND_GROUP, "contactGroups");
}

static const char *_json_object_get_string(const json_t *obj, const char *key)
{
    const json_t *jval = json_object_get(obj, key);
    if (!jval) return NULL;
    const char *val = json_string_value(jval);
    return val;
}

static const char *_json_array_get_string(const json_t *obj, size_t index)
{
    const json_t *jval = json_array_get(obj, index);
    if (!jval) return NULL;
    const char *val = json_string_value(jval);
    return val;
}

struct updates_rock {
    json_t *changed;
    json_t *removed;
};

static void strip_spurious_deletes(struct updates_rock *urock)
{
    /* if something is mentioned in both DELETEs and UPDATEs, it's probably
     * a move.  O(N*M) algorithm, but there are rarely many, and the alternative
     * of a hash will cost more */
    unsigned i, j;

    for (i = 0; i < json_array_size(urock->removed); i++) {
        const char *del = json_string_value(json_array_get(urock->removed, i));

        for (j = 0; j < json_array_size(urock->changed); j++) {
            const char *up =
                json_string_value(json_array_get(urock->changed, j));
            if (!strcmpsafe(del, up)) {
                json_array_remove(urock->removed, i--);
                break;
            }
        }
    }
}

static int getupdates_cb(void *rock, struct carddav_data *cdata)
{
    struct updates_rock *urock = (struct updates_rock *) rock;

    if (cdata->dav.alive) {
        json_array_append_new(urock->changed, json_string(cdata->vcard_uid));
    }
    else {
        json_array_append_new(urock->removed, json_string(cdata->vcard_uid));
    }

    return 0;
}

static int getContactGroupUpdates(struct jmap_req *req)
{
    struct carddav_db *db = carddav_open_userid(req->userid);
    if (!db) return -1;

    int r = -1;
    const char *since = _json_object_get_string(req->args, "sinceState");
    if (!since) goto done;
    modseq_t oldmodseq = str2uint64(since);

    char *mboxname = NULL;
    json_t *abookid = json_object_get(req->args, "addressbookId");
    if (abookid && json_string_value(abookid)) {
        /* XXX - invalid arguments */
        const char *addressbookId = json_string_value(abookid);
        mboxname = carddav_mboxname(req->userid, addressbookId);
    }

    struct updates_rock rock;
    rock.changed = json_array();
    rock.removed = json_array();

    r = carddav_get_updates(db, oldmodseq, mboxname, CARDDAV_KIND_GROUP,
                            &getupdates_cb, &rock);
    if (r) goto done;

    strip_spurious_deletes(&rock);

    json_t *contactGroupUpdates = json_pack("{}");
    json_object_set_new(contactGroupUpdates, "accountId",
                        json_string(req->userid));
    json_object_set_new(contactGroupUpdates, "oldState",
                        json_string(since)); // XXX - just use refcounted
    json_object_set_new(contactGroupUpdates, "newState",
                        json_string(req->state));
    json_object_set(contactGroupUpdates, "changed", rock.changed);
    json_object_set(contactGroupUpdates, "removed", rock.removed);

    json_t *item = json_pack("[]");
    json_array_append_new(item, json_string("contactGroupUpdates"));
    json_array_append_new(item, contactGroupUpdates);
    json_array_append_new(item, json_string(req->tag));

    json_array_append_new(req->response, item);

    json_t *dofetch = json_object_get(req->args, "fetchContactGroups");
    if (dofetch && json_is_true(dofetch) && json_array_size(rock.changed)) {
        struct jmap_req subreq = *req; // struct copy, woot
        subreq.args = json_pack("{}");
        json_object_set(subreq.args, "ids", rock.changed);
        if (abookid) {
            json_object_set(subreq.args, "addressbookId", abookid);
        }
        r = getContactGroups(&subreq);
        json_decref(subreq.args);
    }

    json_decref(rock.changed);
    json_decref(rock.removed);

  done:
    carddav_close(db);
    return r;
}

static const char *_resolveid(struct jmap_req *req, const char *id)
{
    const char *newid = hash_lookup(id, req->idmap);
    if (newid) return newid;
    return id;
}

static int _add_group_entries(struct jmap_req *req,
                              struct vparse_card *card, json_t *members)
{
    vparse_delete_entries(card, NULL, "X-ADDRESSBOOKSERVER-MEMBER");
    int r = 0;
    size_t index;
    struct buf buf = BUF_INITIALIZER;

    for (index = 0; index < json_array_size(members); index++) {
        const char *item = _json_array_get_string(members, index);
        if (!item) continue;
        const char *uid = _resolveid(req, item);
        buf_setcstr(&buf, "urn:uuid:");
        buf_appendcstr(&buf, uid);
        vparse_add_entry(card, NULL,
                         "X-ADDRESSBOOKSERVER-MEMBER", buf_cstring(&buf));
    }

    buf_free(&buf);
    return r;
}

static int _add_othergroup_entries(struct jmap_req *req,
                                   struct vparse_card *card, json_t *members)
{
    vparse_delete_entries(card, NULL, "X-FM-OTHERACCOUNT-MEMBER");
    int r = 0;
    struct buf buf = BUF_INITIALIZER;
    const char *key;
    json_t *arg;
    json_object_foreach(members, key, arg) {
        unsigned i;
        for (i = 0; i < json_array_size(arg); i++) {
            const char *item = json_string_value(json_array_get(arg, i));
            if (!item)
                return -1;
            const char *uid = _resolveid(req, item);
            buf_setcstr(&buf, "urn:uuid:");
            buf_appendcstr(&buf, uid);
            struct vparse_entry *entry =
                vparse_add_entry(card, NULL,
                                 "X-FM-OTHERACCOUNT-MEMBER", buf_cstring(&buf));
            vparse_add_param(entry, "userid", key);
        }
    }
    buf_free(&buf);
    return r;
}

static int setContactGroups(struct jmap_req *req)
{
    struct mailbox *mailbox = NULL;
    struct mailbox *newmailbox = NULL;
    struct carddav_db *db = carddav_open_userid(req->userid);
    if (!db) return -1;

    int r = 0;
    json_t *jcheckState = json_object_get(req->args, "ifInState");
    if (jcheckState) {
        const char *checkState = json_string_value(jcheckState);
        if (!checkState ||strcmp(req->state, checkState)) {
            json_t *item = json_pack("[s, {s:s}, s]",
                                     "error", "type", "stateMismatch", req->tag);
            json_array_append_new(req->response, item);
            goto done;
        }
    }
    json_t *set = json_pack("{s:s,s:s}",
                            "oldState", req->state,
                            "accountId", req->userid);

    json_t *create = json_object_get(req->args, "create");
    if (create) {
        json_t *created = json_pack("{}");
        json_t *notCreated = json_pack("{}");
        json_t *record;

        const char *key;
        json_t *arg;
        json_object_foreach(create, key, arg) {
            const char *uid = makeuuid();
            json_t *jname = json_object_get(arg, "name");
            if (!jname) {
                /* XXX - missingParameters should be an invalidProperties
                 * error. Fix this when the contacts error handling code gets
                 * merged with the calendar codebase. */
                json_t *err = json_pack("{s:s}", "type", "missingParameters");
                json_object_set_new(notCreated, key, err);
                continue;
            }
            const char *name = json_string_value(jname);
            if (!name) {
                json_t *err = json_pack("{s:s}", "type", "invalidArguments");
                json_object_set_new(notCreated, key, err);
                continue;
            }
            // XXX - no name => notCreated
            struct vparse_card *card = vparse_new_card("VCARD");
            vparse_add_entry(card, NULL, "VERSION", "3.0");
            vparse_add_entry(card, NULL, "FN", name);
            vparse_add_entry(card, NULL, "UID", uid);
            vparse_add_entry(card, NULL, "X-ADDRESSBOOKSERVER-KIND", "group");

            /* it's legal to create an empty group */
            json_t *members = json_object_get(arg, "contactIds");
            if (members) {
                r = _add_group_entries(req, card, members);
                if (r) {
                    /* this one is legit -
                       it just means we'll be adding an error instead */
                    r = 0;
                    json_t *err = json_pack("{s:s}",
                                            "type", "invalidContactId");
                    json_object_set_new(notCreated, key, err);
                    vparse_free_card(card);
                    continue;
                }
            }

            /* it's legal to create an empty group */
            json_t *others = json_object_get(arg, "otherAccountContactIds");
            if (others) {
                r = _add_othergroup_entries(req, card, others);
                if (r) {
                    /* this one is legit -
                       it just means we'll be adding an error instead */
                    r = 0;
                    json_t *err = json_pack("{s:s}",
                                            "type", "invalidContactId");
                    json_object_set_new(notCreated, key, err);
                    vparse_free_card(card);
                    continue;
                }
            }

            const char *addressbookId = "Default";
            json_t *abookid = json_object_get(arg, "addressbookId");
            if (abookid && json_string_value(abookid)) {
                /* XXX - invalid arguments */
                addressbookId = json_string_value(abookid);
            }
            const char *mboxname = mboxname_abook(req->userid, addressbookId);
            json_object_del(arg, "addressbookId");
            addressbookId = NULL;

            /* we need to create and append a record */
            if (!mailbox || strcmp(mailbox->name, mboxname)) {
                mailbox_close(&mailbox);
                r = mailbox_open_iwl(mboxname, &mailbox);
            }

            syslog(LOG_NOTICE, "jmap: create group %s/%s/%s (%s)",
                   req->userid, mboxname, uid, name);

            if (!r) r = carddav_store(mailbox, card, NULL, NULL, NULL,
                                      req->userid, req->authstate, ignorequota);

            vparse_free_card(card);

            if (r) {
                /* these are real "should never happen" errors */
                goto done;
            }

            record = json_pack("{s:s}", "id", uid);
            json_object_set_new(created, key, record);

            /* hash_insert takes ownership of uid here, skanky I know */
            hash_insert(key, xstrdup(uid), req->idmap);
        }

        if (json_object_size(created))
            json_object_set(set, "created", created);
        json_decref(created);
        if (json_object_size(notCreated))
            json_object_set(set, "notCreated", notCreated);
        json_decref(notCreated);
    }

    json_t *update = json_object_get(req->args, "update");
    if (update) {
        json_t *updated = json_pack("[]");
        json_t *notUpdated = json_pack("{}");

        const char *uid;
        json_t *arg;
        json_object_foreach(update, uid, arg) {
            struct carddav_data *cdata = NULL;
            r = carddav_lookup_uid(db, uid, &cdata);
            uint32_t olduid;
            char *resource = NULL;

            /* is it a valid group? */
            if (r || !cdata || !cdata->dav.imap_uid || !cdata->dav.resource
                  || cdata->kind != CARDDAV_KIND_GROUP) {
                r = 0;
                json_t *err = json_pack("{s:s}", "type", "notFound");
                json_object_set_new(notUpdated, uid, err);
                continue;
            }
            olduid = cdata->dav.imap_uid;
            resource = xstrdup(cdata->dav.resource);

            if (!mailbox || strcmp(mailbox->name, cdata->dav.mailbox)) {
                mailbox_close(&mailbox);
                r = mailbox_open_iwl(cdata->dav.mailbox, &mailbox);
                if (r) {
                    syslog(LOG_ERR, "IOERROR: failed to open %s",
                           cdata->dav.mailbox);
                    goto done;
                }
            }

            json_t *abookid = json_object_get(arg, "addressbookId");
            if (abookid && json_string_value(abookid)) {
                const char *mboxname =
                    mboxname_abook(req->userid, json_string_value(abookid));
                if (strcmp(mboxname, cdata->dav.mailbox)) {
                    /* move */
                    r = mailbox_open_iwl(mboxname, &newmailbox);
                    if (r) {
                        syslog(LOG_ERR, "IOERROR: failed to open %s", mboxname);
                        goto done;
                    }
                }
                json_object_del(arg, "addressbookId");
            }

            /* XXX - this could definitely be refactored from here and mailbox.c */
            struct buf msg_buf = BUF_INITIALIZER;
            struct vparse_state vparser;
            struct index_record record;

            r = mailbox_find_index_record(mailbox,
                                          cdata->dav.imap_uid, &record);
            if (r) goto done;

            /* Load message containing the resource and parse vcard data */
            r = mailbox_map_record(mailbox, &record, &msg_buf);
            if (r) goto done;

            memset(&vparser, 0, sizeof(struct vparse_state));
            vparser.base = buf_cstring(&msg_buf) + record.header_size;
            vparse_set_multival(&vparser, "adr");
            vparse_set_multival(&vparser, "org");
            vparse_set_multival(&vparser, "n");
            r = vparse_parse(&vparser, 0);
            buf_free(&msg_buf);
            if (r || !vparser.card || !vparser.card->objects) {
                json_t *err = json_pack("{s:s}", "type", "parseError");
                json_object_set_new(notUpdated, uid, err);
                vparse_free(&vparser);
                mailbox_close(&newmailbox);
                continue;
            }
            struct vparse_card *card = vparser.card->objects;

            json_t *namep = json_object_get(arg, "name");
            if (namep) {
                const char *name = json_string_value(namep);
                if (!name) {
                    json_t *err = json_pack("{s:s}",
                                            "type", "invalidArguments");
                    json_object_set_new(notUpdated, uid, err);
                    vparse_free(&vparser);
                    mailbox_close(&newmailbox);
                    continue;
                }
                struct vparse_entry *entry = vparse_get_entry(card, NULL, "FN");
                if (entry) {
                    free(entry->v.value);
                    entry->v.value = xstrdup(name);
                }
                else {
                    vparse_add_entry(card, NULL, "FN", name);
                }
            }

            json_t *members = json_object_get(arg, "contactIds");
            if (members) {
                r = _add_group_entries(req, card, members);
                if (r) {
                    /* this one is legit -
                       it just means we'll be adding an error instead */
                    r = 0;
                    json_t *err = json_pack("{s:s}",
                                            "type", "invalidContactId");
                    json_object_set_new(notUpdated, uid, err);
                    vparse_free(&vparser);
                    mailbox_close(&newmailbox);
                    continue;
                }
            }

            json_t *others = json_object_get(arg, "otherAccountContactIds");
            if (others) {
                r = _add_othergroup_entries(req, card, others);
                if (r) {
                    /* this one is legit -
                       it just means we'll be adding an error instead */
                    r = 0;
                    json_t *err = json_pack("{s:s}",
                                            "type", "invalidContactId");
                    json_object_set_new(notUpdated, uid, err);
                    vparse_free(&vparser);
                    mailbox_close(&newmailbox);
                    continue;
                }
            }

            syslog(LOG_NOTICE, "jmap: update group %s/%s",
                   req->userid, resource);

            r = carddav_store(newmailbox ? newmailbox : mailbox, card, resource,
                              NULL, NULL, req->userid, req->authstate, ignorequota);
            if (!r)
                r = carddav_remove(mailbox, olduid, /*isreplace*/!newmailbox);
            mailbox_close(&newmailbox);

            vparse_free(&vparser);
            free(resource);
            if (r) goto done;

            json_array_append_new(updated, json_string(uid));
        }

        if (json_array_size(updated))
            json_object_set(set, "updated", updated);
        json_decref(updated);
        if (json_object_size(notUpdated))
            json_object_set(set, "notUpdated", notUpdated);
        json_decref(notUpdated);
    }

    json_t *destroy = json_object_get(req->args, "destroy");
    if (destroy) {
        json_t *destroyed = json_pack("[]");
        json_t *notDestroyed = json_pack("{}");

        size_t index;
        for (index = 0; index < json_array_size(destroy); index++) {
            const char *uid = _json_array_get_string(destroy, index);
            if (!uid) {
                json_t *err = json_pack("{s:s}", "type", "invalidArguments");
                json_object_set_new(notDestroyed, uid, err);
                continue;
            }
            struct carddav_data *cdata = NULL;
            uint32_t olduid;
            r = carddav_lookup_uid(db, uid, &cdata);

            /* is it a valid group? */
            if (r || !cdata ||
                !cdata->dav.imap_uid || cdata->kind != CARDDAV_KIND_GROUP) {
                r = 0;
                json_t *err = json_pack("{s:s}", "type", "notFound");
                json_object_set_new(notDestroyed, uid, err);
                continue;
            }
            olduid = cdata->dav.imap_uid;

            if (!mailbox || strcmp(mailbox->name, cdata->dav.mailbox)) {
                mailbox_close(&mailbox);
                r = mailbox_open_iwl(cdata->dav.mailbox, &mailbox);
                if (r) goto done;
            }

            /* XXX - alive check */

            syslog(LOG_NOTICE, "jmap: destroy group %s (%s)", req->userid, uid);
            r = carddav_remove(mailbox, olduid, /*isreplace*/0);
            if (r) {
                syslog(LOG_ERR,
                       "IOERROR: setContactGroups remove failed for %s %u",
                       mailbox->name, cdata->dav.imap_uid);
                goto done;
            }

            json_array_append_new(destroyed, json_string(uid));
        }

        if (json_array_size(destroyed))
            json_object_set(set, "destroyed", destroyed);
        json_decref(destroyed);
        if (json_object_size(notDestroyed))
            json_object_set(set, "notDestroyed", notDestroyed);
        json_decref(notDestroyed);
    }

    /* force modseq to stable */
    if (mailbox) mailbox_unlock_index(mailbox, NULL);

    /* read the modseq again every time, just in case something changed it
     * in our actions */
    struct buf buf = BUF_INITIALIZER;
    const char *inboxname = mboxname_user_mbox(req->userid, NULL);
    modseq_t modseq = mboxname_readmodseq(inboxname);
    buf_printf(&buf, "%llu", modseq);
    json_object_set_new(set, "newState", json_string(buf_cstring(&buf)));
    buf_free(&buf);

    json_t *item = json_pack("[]");
    json_array_append_new(item, json_string("contactGroupsSet"));
    json_array_append_new(item, set);
    json_array_append_new(item, json_string(req->tag));

    json_array_append_new(req->response, item);

done:
    mailbox_close(&newmailbox);
    mailbox_close(&mailbox);

    carddav_close(db);
    return r;
}

static int _wantprop(hash_table *props, const char *name)
{
    if (!props) return 1;
    if (hash_lookup(name, props)) return 1;
    return 0;
}

/* convert YYYY-MM-DD to separate y,m,d */
static int _parse_date(const char *date, unsigned *y, unsigned *m, unsigned *d)
{
    /* there isn't a convenient libc function that will let us convert parts of
     * a string to integer and only take digit characters, so we just pull it
     * apart ourselves */

    /* format check. no need to strlen() beforehand, it will fall out of this */
    if (date[0] < '0' || date[0] > '9' ||
        date[1] < '0' || date[1] > '9' ||
        date[2] < '0' || date[2] > '9' ||
        date[3] < '0' || date[3] > '9' ||
        date[4] != '-' ||
        date[5] < '0' || date[5] > '9' ||
        date[6] < '0' || date[6] > '9' ||
        date[7] != '-' ||
        date[8] < '0' || date[8] > '9' ||
        date[9] < '0' || date[9] > '9' ||
        date[10] != '\0')

        return -1;

    /* convert to integer. ascii digits are 0x30-0x37, so we can take bottom
     * four bits and multiply */
    *y =
        (date[0] & 0xf) * 1000 +
        (date[1] & 0xf) * 100 +
        (date[2] & 0xf) * 10 +
        (date[3] & 0xf);

    *m =
        (date[5] & 0xf) * 10 +
        (date[6] & 0xf);

    *d =
        (date[8] & 0xf) * 10 +
        (date[9] & 0xf);

    return 0;
}

static void _date_to_jmap(struct vparse_entry *entry, struct buf *buf)
{
    if (!entry)
        goto no_date;

    unsigned y, m, d;
    if (_parse_date(entry->v.value, &y, &m, &d))
        goto no_date;

    if (y < 1604 || m > 12 || d > 31)
        goto no_date;

    const struct vparse_param *param;
    for (param = entry->params; param; param = param->next) {
        if (!strcasecmp(param->name, "x-apple-omit-year"))
            /* XXX compare value with actual year? */
            y = 0;
        if (!strcasecmp(param->name, "x-fm-no-month"))
            m = 0;
        if (!strcasecmp(param->name, "x-fm-no-day"))
            d = 0;
    }

    /* sigh, magic year 1604 has been seen without X-APPLE-OMIT-YEAR, making
     * me wonder what the bloody point is */
    if (y == 1604)
        y = 0;

    buf_reset(buf);
    buf_printf(buf, "%04d-%02d-%02d", y, m, d);
    return;

no_date:
    buf_setcstr(buf, "0000-00-00");
}

static const char *_servicetype(const char *type)
{
    /* add new services here */
    if (!strcasecmp(type, "aim")) return "AIM";
    if (!strcasecmp(type, "facebook")) return "Facebook";
    if (!strcasecmp(type, "flickr")) return "Flickr";
    if (!strcasecmp(type, "gadugadu")) return "GaduGadu";
    if (!strcasecmp(type, "github")) return "GitHub";
    if (!strcasecmp(type, "googletalk")) return "GoogleTalk";
    if (!strcasecmp(type, "icq")) return "ICQ";
    if (!strcasecmp(type, "jabber")) return "Jabber";
    if (!strcasecmp(type, "linkedin")) return "LinkedIn";
    if (!strcasecmp(type, "msn")) return "MSN";
    if (!strcasecmp(type, "myspace")) return "MySpace";
    if (!strcasecmp(type, "qq")) return "QQ";
    if (!strcasecmp(type, "skype")) return "Skype";
    if (!strcasecmp(type, "twitter")) return "Twitter";
    if (!strcasecmp(type, "yahoo")) return "Yahoo";

    syslog(LOG_NOTICE, "unknown service type %s", type);
    return type;
}

static int getcontacts_cb(void *rock, struct carddav_data *cdata)
{
    struct cards_rock *crock = (struct cards_rock *) rock;
    struct index_record record;
    strarray_t *empty = NULL;
    int r = 0;

    if (!crock->mailbox || strcmp(crock->mailbox->name, cdata->dav.mailbox)) {
        mailbox_close(&crock->mailbox);
        r = mailbox_open_irl(cdata->dav.mailbox, &crock->mailbox);
        if (r) return r;
    }

    r = mailbox_find_index_record(crock->mailbox, cdata->dav.imap_uid, &record);
    if (r) return r;

    crock->rows++;

    /* XXX - this could definitely be refactored from here and mailbox.c */
    struct buf msg_buf = BUF_INITIALIZER;
    struct vparse_state vparser;

    /* Load message containing the resource and parse vcard data */
    r = mailbox_map_record(crock->mailbox, &record, &msg_buf);
    if (r) return r;

    memset(&vparser, 0, sizeof(struct vparse_state));
    vparser.base = buf_cstring(&msg_buf) + record.header_size;
    vparse_set_multival(&vparser, "adr");
    vparse_set_multival(&vparser, "org");
    vparse_set_multival(&vparser, "n");
    r = vparse_parse(&vparser, 0);
    buf_free(&msg_buf);
    if (r || !vparser.card || !vparser.card->objects) {
        vparse_free(&vparser);
        return r;
    }
    struct vparse_card *card = vparser.card->objects;

    json_t *obj = json_pack("{}");

    json_object_set_new(obj, "id", json_string(cdata->vcard_uid));

    json_object_set_new(obj, "addressbookId",
                        json_string(strrchr(cdata->dav.mailbox, '.')+1));

    if (_wantprop(crock->props, "isFlagged")) {
        json_object_set_new(obj, "isFlagged",
                            record.system_flags & FLAG_FLAGGED ? json_true() :
                            json_false());
    }

    struct buf buf = BUF_INITIALIZER;

    if (_wantprop(crock->props, "x-href")) {
        _add_xhref(obj, cdata->dav.mailbox, cdata->dav.resource);
    }

    if (_wantprop(crock->props, "x-importance")) {
        double val = 0;
        const char *ns = DAV_ANNOT_NS "<" XML_NS_CYRUS ">importance";

        buf_reset(&buf);
        annotatemore_msg_lookup(crock->mailbox->name, record.uid,
                                ns, "", &buf);
        if (buf.len)
            val = strtod(buf_cstring(&buf), NULL);

        json_object_set_new(obj, "x-importance", json_real(val));
    }

    const strarray_t *n = vparse_multival(card, "n");
    const strarray_t *org = vparse_multival(card, "org");
    if (!n) n = empty ? empty : (empty = strarray_new());
    if (!org) org = empty ? empty : (empty = strarray_new());

    /* name fields: Family; Given; Middle; Prefix; Suffix. */

    if (_wantprop(crock->props, "lastName")) {
        const char *family = strarray_safenth(n, 0);
        const char *suffix = strarray_safenth(n, 4);
        buf_setcstr(&buf, family);
        if (*suffix) {
            buf_putc(&buf, ' ');
            buf_appendcstr(&buf, suffix);
        }
        json_object_set_new(obj, "lastName", json_string(buf_cstring(&buf)));
    }

    if (_wantprop(crock->props, "firstName")) {
        const char *given = strarray_safenth(n, 1);
        const char *middle = strarray_safenth(n, 2);
        buf_setcstr(&buf, given);
        if (*middle) {
            buf_putc(&buf, ' ');
            buf_appendcstr(&buf, middle);
        }
        json_object_set_new(obj, "firstName", json_string(buf_cstring(&buf)));
    }
    if (_wantprop(crock->props, "prefix")) {
        const char *prefix = strarray_safenth(n, 3);
        json_object_set_new(obj, "prefix",
                            json_string(prefix)); /* just prefix */
    }

    /* org fields */
    if (_wantprop(crock->props, "company"))
        json_object_set_new(obj, "company",
                            json_string(strarray_safenth(org, 0)));
    if (_wantprop(crock->props, "department"))
        json_object_set_new(obj, "department",
                            json_string(strarray_safenth(org, 1)));
    if (_wantprop(crock->props, "jobTitle"))
        json_object_set_new(obj, "jobTitle",
                            json_string(strarray_safenth(org, 2)));
    /* XXX - position? */

    /* address - we need to open code this, because it's repeated */
    if (_wantprop(crock->props, "addresses")) {
        json_t *adr = json_array();

        struct vparse_entry *entry;
        for (entry = card->properties; entry; entry = entry->next) {
            if (strcasecmp(entry->name, "adr")) continue;
            json_t *item = json_pack("{}");

            /* XXX - type and label */
            const strarray_t *a = entry->v.values;

            const struct vparse_param *param;
            const char *type = "other";
            const char *label = NULL;
            for (param = entry->params; param; param = param->next) {
                if (!strcasecmp(param->name, "type")) {
                    if (!strcasecmp(param->value, "home")) {
                        type = "home";
                    }
                    else if (!strcasecmp(param->value, "work")) {
                        type = "work";
                    }
                    else if (!strcasecmp(param->value, "billing")) {
                        type = "billing";
                    }
                    else if (!strcasecmp(param->value, "postal")) {
                        type = "postal";
                    }
                }
                else if (!strcasecmp(param->name, "label")) {
                    label = param->value;
                }
            }
            json_object_set_new(item, "type", json_string(type));
            if (label) json_object_set_new(item, "label", json_string(label));

            const char *pobox = strarray_safenth(a, 0);
            const char *extended = strarray_safenth(a, 1);
            const char *street = strarray_safenth(a, 2);
            buf_reset(&buf);
            if (*pobox) {
                buf_appendcstr(&buf, pobox);
                if (extended || street) buf_putc(&buf, '\n');
            }
            if (*extended) {
                buf_appendcstr(&buf, extended);
                if (street) buf_putc(&buf, '\n');
            }
            if (*street) {
                buf_appendcstr(&buf, street);
            }

            json_object_set_new(item, "street",
                                json_string(buf_cstring(&buf)));
            json_object_set_new(item, "locality",
                                json_string(strarray_safenth(a, 3)));
            json_object_set_new(item, "region",
                                json_string(strarray_safenth(a, 4)));
            json_object_set_new(item, "postcode",
                                json_string(strarray_safenth(a, 5)));
            json_object_set_new(item, "country",
                                json_string(strarray_safenth(a, 6)));

            json_array_append_new(adr, item);
        }

        json_object_set_new(obj, "addresses", adr);
    }

    /* address - we need to open code this, because it's repeated */
    if (_wantprop(crock->props, "emails")) {
        json_t *emails = json_array();

        struct vparse_entry *entry;
        int defaultIndex = -1;
        int i = 0;
        for (entry = card->properties; entry; entry = entry->next) {
            if (strcasecmp(entry->name, "email")) continue;
            json_t *item = json_pack("{}");
            const struct vparse_param *param;
            const char *type = "other";
            const char *label = NULL;
            for (param = entry->params; param; param = param->next) {
                if (!strcasecmp(param->name, "type")) {
                    if (!strcasecmp(param->value, "home")) {
                        type = "personal";
                    }
                    else if (!strcasecmp(param->value, "work")) {
                        type = "work";
                    }
                    else if (!strcasecmp(param->value, "pref")) {
                        if (defaultIndex < 0)
                            defaultIndex = i;
                    }
                }
                else if (!strcasecmp(param->name, "label")) {
                    label = param->value;
                }
            }
            json_object_set_new(item, "type", json_string(type));
            if (label) json_object_set_new(item, "label", json_string(label));

            json_object_set_new(item, "value", json_string(entry->v.value));

            json_array_append_new(emails, item);
            i++;
        }

        if (defaultIndex < 0)
            defaultIndex = 0;
        int size = json_array_size(emails);
        for (i = 0; i < size; i++) {
            json_t *item = json_array_get(emails, i);
            json_object_set_new(item, "isDefault",
                                i == defaultIndex ? json_true() : json_false());
        }

        json_object_set_new(obj, "emails", emails);
    }

    /* address - we need to open code this, because it's repeated */
    if (_wantprop(crock->props, "phones")) {
        json_t *phones = json_array();

        struct vparse_entry *entry;
        for (entry = card->properties; entry; entry = entry->next) {
            if (strcasecmp(entry->name, "tel")) continue;
            json_t *item = json_pack("{}");
            const struct vparse_param *param;
            const char *type = "other";
            const char *label = NULL;
            for (param = entry->params; param; param = param->next) {
                if (!strcasecmp(param->name, "type")) {
                    if (!strcasecmp(param->value, "home")) {
                        type = "home";
                    }
                    else if (!strcasecmp(param->value, "work")) {
                        type = "work";
                    }
                    else if (!strcasecmp(param->value, "cell")) {
                        type = "mobile";
                    }
                    else if (!strcasecmp(param->value, "mobile")) {
                        type = "mobile";
                    }
                    else if (!strcasecmp(param->value, "fax")) {
                        type = "fax";
                    }
                    else if (!strcasecmp(param->value, "pager")) {
                        type = "pager";
                    }
                }
                else if (!strcasecmp(param->name, "label")) {
                    label = param->value;
                }
            }
            json_object_set_new(item, "type", json_string(type));
            if (label) json_object_set_new(item, "label", json_string(label));

            json_object_set_new(item, "value", json_string(entry->v.value));

            json_array_append_new(phones, item);
        }

        json_object_set_new(obj, "phones", phones);
    }

    /* address - we need to open code this, because it's repeated */
    if (_wantprop(crock->props, "online")) {
        json_t *online = json_array();

        struct vparse_entry *entry;
        for (entry = card->properties; entry; entry = entry->next) {
            if (!strcasecmp(entry->name, "url")) {
                json_t *item = json_pack("{}");
                const struct vparse_param *param;
                const char *label = NULL;
                for (param = entry->params; param; param = param->next) {
                    if (!strcasecmp(param->name, "label")) {
                        label = param->value;
                    }
                }
                json_object_set_new(item, "type", json_string("uri"));
                if (label) json_object_set_new(item, "label", json_string(label));
                json_object_set_new(item, "value", json_string(entry->v.value));
                json_array_append_new(online, item);
            }
            if (!strcasecmp(entry->name, "impp")) {
                json_t *item = json_pack("{}");
                const struct vparse_param *param;
                const char *label = NULL;
                for (param = entry->params; param; param = param->next) {
                    if (!strcasecmp(param->name, "x-service-type")) {
                        label = _servicetype(param->value);
                    }
                }
                json_object_set_new(item, "type", json_string("username"));
                if (label) json_object_set_new(item, "label", json_string(label));
                json_object_set_new(item, "value", json_string(entry->v.value));
                json_array_append_new(online, item);
            }
            if (!strcasecmp(entry->name, "x-social-profile")) {
                json_t *item = json_pack("{}");
                const struct vparse_param *param;
                const char *label = NULL;
                const char *value = NULL;
                for (param = entry->params; param; param = param->next) {
                    if (!strcasecmp(param->name, "type")) {
                        label = _servicetype(param->value);
                    }
                    if (!strcasecmp(param->name, "x-user")) {
                        value = param->value;
                    }
                }
                json_object_set_new(item, "type", json_string("username"));
                if (label) json_object_set_new(item, "label", json_string(label));
                json_object_set_new(item, "value",
                                    json_string(value ? value : entry->v.value));
                json_array_append_new(online, item);
            }
            if (!strcasecmp(entry->name, "x-fm-online-other")) {
                json_t *item = json_pack("{}");
                const struct vparse_param *param;
                const char *label = NULL;
                for (param = entry->params; param; param = param->next) {
                    if (!strcasecmp(param->name, "label")) {
                        label = param->value;
                    }
                }
                json_object_set_new(item, "type", json_string("other"));
                if (label) json_object_set_new(item, "label", json_string(label));
                json_object_set_new(item, "value", json_string(entry->v.value));
                json_array_append_new(online, item);
            }
        }

        json_object_set_new(obj, "online", online);
    }

    if (_wantprop(crock->props, "nickname")) {
        const char *item = vparse_stringval(card, "nickname");
        json_object_set_new(obj, "nickname", json_string(item ? item : ""));
    }

    if (_wantprop(crock->props, "birthday")) {
        struct vparse_entry *entry = vparse_get_entry(card, NULL, "bday");
        _date_to_jmap(entry, &buf);
        json_object_set_new(obj, "birthday", json_string(buf_cstring(&buf)));
    }

    if (_wantprop(crock->props, "notes")) {
        const char *item = vparse_stringval(card, "note");
        json_object_set_new(obj, "notes", json_string(item ? item : ""));
    }

    if (_wantprop(crock->props, "x-hasPhoto")) {
        const char *item = vparse_stringval(card, "photo");
        json_object_set_new(obj, "x-hasPhoto",
                            item ? json_true() : json_false());
    }

    /* XXX - other fields */

    json_array_append_new(crock->array, obj);

    if (empty) strarray_free(empty);

    vparse_free(&vparser);
    buf_free(&buf);

    return 0;
}

static int getContacts(struct jmap_req *req)
{
    return jmap_contacts_get(req, &getcontacts_cb, CARDDAV_KIND_CONTACT, "contacts");
}

static int getContactUpdates(struct jmap_req *req)
{
    struct carddav_db *db = carddav_open_userid(req->userid);
    if (!db) return -1;

    int r = -1;
    const char *since = _json_object_get_string(req->args, "sinceState");
    if (!since) goto done;
    modseq_t oldmodseq = str2uint64(since);

    char *mboxname = NULL;
    json_t *abookid = json_object_get(req->args, "addressbookId");
    if (abookid && json_string_value(abookid)) {
        /* XXX - invalid arguments */
        const char *addressbookId = json_string_value(abookid);
        mboxname = carddav_mboxname(req->userid, addressbookId);
    }

    struct updates_rock rock;
    rock.changed = json_array();
    rock.removed = json_array();

    r = carddav_get_updates(db, oldmodseq, mboxname, CARDDAV_KIND_CONTACT,
                            &getupdates_cb, &rock);
    if (r) goto done;

    strip_spurious_deletes(&rock);

    json_t *contactUpdates = json_pack("{}");
    json_object_set_new(contactUpdates, "accountId", json_string(req->userid));
    json_object_set_new(contactUpdates, "oldState", json_string(since));
    json_object_set_new(contactUpdates, "newState", json_string(req->state));
    json_object_set(contactUpdates, "changed", rock.changed);
    json_object_set(contactUpdates, "removed", rock.removed);

    json_t *item = json_pack("[]");
    json_array_append_new(item, json_string("contactUpdates"));
    json_array_append_new(item, contactUpdates);
    json_array_append_new(item, json_string(req->tag));

    json_array_append_new(req->response, item);

    json_t *dofetch = json_object_get(req->args, "fetchContacts");
    json_t *doprops = json_object_get(req->args, "fetchContactProperties");
    if (dofetch && json_is_true(dofetch) && json_array_size(rock.changed)) {
        struct jmap_req subreq = *req;
        subreq.args = json_pack("{}");
        json_object_set(subreq.args, "ids", rock.changed);
        if (doprops) json_object_set(subreq.args, "properties", doprops);
        if (abookid) {
            json_object_set(subreq.args, "addressbookId", abookid);
        }
        r = getContacts(&subreq);
        json_decref(subreq.args);
    }

    json_decref(rock.changed);
    json_decref(rock.removed);

  done:
    carddav_close(db);
    return r;
}

static struct vparse_entry *_card_multi(struct vparse_card *card,
                                        const char *name)
{
    struct vparse_entry *res = vparse_get_entry(card, NULL, name);
    if (!res) {
        res = vparse_add_entry(card, NULL, name, NULL);
        res->multivalue = 1;
        res->v.values = strarray_new();
    }
    return res;
}

static int _emails_to_card(struct vparse_card *card, json_t *arg)
{
    vparse_delete_entries(card, NULL, "email");

    int i;
    int size = json_array_size(arg);
    for (i = 0; i < size; i++) {
        json_t *item = json_array_get(arg, i);

        const char *type = _json_object_get_string(item, "type");
        if (!type) return -1;
        /*optional*/
        const char *label = _json_object_get_string(item, "label");
        const char *value = _json_object_get_string(item, "value");
        if (!value) return -1;
        json_t *jisDefault = json_object_get(item, "isDefault");

        struct vparse_entry *entry =
            vparse_add_entry(card, NULL, "email", value);

        if (!strcmpsafe(type, "personal"))
            type = "home";
        if (strcmpsafe(type, "other"))
            vparse_add_param(entry, "type", type);

        if (label)
            vparse_add_param(entry, "label", label);

        if (jisDefault && json_is_true(jisDefault))
            vparse_add_param(entry, "type", "pref");
    }
    return 0;
}

static int _phones_to_card(struct vparse_card *card, json_t *arg)
{
    vparse_delete_entries(card, NULL, "tel");

    int i;
    int size = json_array_size(arg);
    for (i = 0; i < size; i++) {
        json_t *item = json_array_get(arg, i);
        const char *type = _json_object_get_string(item, "type");
        if (!type) return -1;
        /* optional */
        const char *label = _json_object_get_string(item, "label");
        const char *value = _json_object_get_string(item, "value");
        if (!value) return -1;

        struct vparse_entry *entry = vparse_add_entry(card, NULL, "tel", value);

        if (!strcmp(type, "mobile"))
            vparse_add_param(entry, "type", "cell");
        else if (strcmp(type, "other"))
            vparse_add_param(entry, "type", type);

        if (label)
            vparse_add_param(entry, "label", label);
    }
    return 0;
}

static int _is_im(const char *type)
{
    /* add new services here */
    if (!strcasecmp(type, "aim")) return 1;
    if (!strcasecmp(type, "facebook")) return 1;
    if (!strcasecmp(type, "gadugadu")) return 1;
    if (!strcasecmp(type, "googletalk")) return 1;
    if (!strcasecmp(type, "icq")) return 1;
    if (!strcasecmp(type, "jabber")) return 1;
    if (!strcasecmp(type, "msn")) return 1;
    if (!strcasecmp(type, "qq")) return 1;
    if (!strcasecmp(type, "skype")) return 1;
    if (!strcasecmp(type, "twitter")) return 1;
    if (!strcasecmp(type, "yahoo")) return 1;

    return 0;
}

static int _online_to_card(struct vparse_card *card, json_t *arg)
{
    vparse_delete_entries(card, NULL, "url");
    vparse_delete_entries(card, NULL, "impp");
    vparse_delete_entries(card, NULL, "x-social-profile");
    vparse_delete_entries(card, NULL, "x-fm-online-other");

    int i;
    int size = json_array_size(arg);
    for (i = 0; i < size; i++) {
        json_t *item = json_array_get(arg, i);
        const char *value = _json_object_get_string(item, "value");
        if (!value) return -1;
        const char *type = _json_object_get_string(item, "type");
        if (!type) return -1;
        const char *label = _json_object_get_string(item, "label");

        if (!strcmp(type, "uri")) {
            struct vparse_entry *entry =
                vparse_add_entry(card, NULL, "url", value);
            if (label)
                vparse_add_param(entry, "label", label);
        }
        else if (!strcmp(type, "username")) {
            if (label && _is_im(label)) {
                struct vparse_entry *entry =
                    vparse_add_entry(card, NULL, "impp", value);
                vparse_add_param(entry, "x-service-type", label);
            }
            else {
                struct vparse_entry *entry =
                    vparse_add_entry(card, NULL, "x-social-profile", ""); // XXX - URL calculated, ick
                if (label)
                    vparse_add_param(entry, "type", label);
                vparse_add_param(entry, "x-user", value);
            }
        }
        else if (!strcmp(type, "other")) {
            struct vparse_entry *entry = vparse_add_entry(card, NULL, "x-fm-online-other", value);
            if (label)
                vparse_add_param(entry, "label", label);
        }
    }
    return 0;
}

static int _addresses_to_card(struct vparse_card *card, json_t *arg)
{
    vparse_delete_entries(card, NULL, "adr");

    int i;
    int size = json_array_size(arg);
    for (i = 0; i < size; i++) {
        json_t *item = json_array_get(arg, i);

        const char *type = _json_object_get_string(item, "type");
        if (!type) return -1;
        /* optional */
        const char *label = _json_object_get_string(item, "label");
        const char *street = _json_object_get_string(item, "street");
        if (!street) return -1;
        const char *locality = _json_object_get_string(item, "locality");
        if (!locality) return -1;
        const char *region = _json_object_get_string(item, "region");
        if (!region) return -1;
        const char *postcode = _json_object_get_string(item, "postcode");
        if (!postcode) return -1;
        const char *country = _json_object_get_string(item, "country");
        if (!country) return -1;

        struct vparse_entry *entry = vparse_add_entry(card, NULL, "adr", NULL);

        if (strcmpsafe(type, "other"))
            vparse_add_param(entry, "type", type);

        if (label)
            vparse_add_param(entry, "label", label);

        entry->multivalue = 1;
        entry->v.values = strarray_new();
        strarray_append(entry->v.values, ""); // PO Box
        strarray_append(entry->v.values, ""); // Extended Address
        strarray_append(entry->v.values, street);
        strarray_append(entry->v.values, locality);
        strarray_append(entry->v.values, region);
        strarray_append(entry->v.values, postcode);
        strarray_append(entry->v.values, country);
    }

    return 0;
}

static int _date_to_card(struct vparse_card *card,
                         const char *key, json_t *jval)
{
    if (!jval)
        return -1;
    const char *val = json_string_value(jval);
    if (!val)
        return -1;

    /* JMAP dates are always YYYY-MM-DD */
    unsigned y, m, d;
    if (_parse_date(val, &y, &m, &d))
        return -1;

    /* range checks. month and day just get basic sanity checks because we're
     * not carrying a full calendar implementation here. JMAP says zero is valid
     * so we'll allow that and deal with it later on */
    if (m > 12 || d > 31)
        return -1;

    /* all years are valid in JMAP, but ISO8601 only allows Gregorian ie >= 1583.
     * moreover, iOS uses 1604 as a magic number for "unknown", so we'll say 1605
     * is the minimum */
    if (y > 0 && y < 1605)
        return -1;

    /* everything in range. now comes the fun bit. vCard v3 says BDAY is
     * YYYY-MM-DD. It doesn't reference ISO8601 (vCard v4 does) and make no
     * provision for "unknown" date components, so there's no way to represent
     * JMAP's "unknown" values. Apple worked around this for year by using the
     * year 1604 and adding the parameter X-APPLE-OMIT-YEAR=1604 (value
     * apparently ignored). We will use a similar hack for month and day so we
     * can convert it back into a JMAP date */

    int no_year = 0;
    if (y == 0) {
        no_year = 1;
        y = 1604;
    }

    int no_month = 0;
    if (m == 0) {
        no_month = 1;
        m = 1;
    }

    int no_day = 0;
    if (d == 0) {
        no_day = 1;
        d = 1;
    }

    vparse_delete_entries(card, NULL, key);

    /* no values, we're done! */
    if (no_year && no_month && no_day)
        return 0;

    /* build the value */
    static char buf[11];
    snprintf(buf, sizeof(buf), "%04d-%02d-%02d", y, m, d);
    struct vparse_entry *entry = vparse_add_entry(card, NULL, key, buf);

    /* set all the round-trip flags, sigh */
    if (no_year)
        vparse_add_param(entry, "x-apple-omit-year", "1604");
    if (no_month)
        vparse_add_param(entry, "x-fm-no-month", "1");
    if (no_day)
        vparse_add_param(entry, "x-fm-no-day", "1");

    return 0;
}

static int _kv_to_card(struct vparse_card *card, const char *key, json_t *jval)
{
    if (!jval)
        return -1;
    const char *val = json_string_value(jval);
    if (!val)
        return -1;
    vparse_replace_entry(card, NULL, key, val);
    return 0;
}

static void _make_fn(struct vparse_card *card)
{
    struct vparse_entry *n = vparse_get_entry(card, NULL, "n");
    strarray_t *name = strarray_new();
    const char *v;

    if (n) {
        v = strarray_safenth(n->v.values, 3); // prefix
        if (*v) strarray_append(name, v);

        v = strarray_safenth(n->v.values, 1); // first
        if (*v) strarray_append(name, v);

        v = strarray_safenth(n->v.values, 2); // middle
        if (*v) strarray_append(name, v);

        v = strarray_safenth(n->v.values, 0); // last
        if (*v) strarray_append(name, v);

        v = strarray_safenth(n->v.values, 4); // suffix
        if (*v) strarray_append(name, v);
    }

    if (!strarray_size(name)) {
        v = vparse_stringval(card, "nickname");
        if (v && v[0]) strarray_append(name, v);
    }

    char *fn = NULL;
    if (strarray_size(name))
        fn = strarray_join(name, " ");
    else
        fn = xstrdup(" ");

    strarray_free(name);
    vparse_replace_entry(card, NULL, "fn", fn);
    free(fn);
}

static int _json_to_card(struct vparse_card *card,
                         json_t *arg, strarray_t *flags,
                         struct entryattlist **annotsp)
{
    const char *key;
    json_t *jval;
    struct vparse_entry *fn = vparse_get_entry(card, NULL, "fn");
    int name_is_dirty = 0;
    int record_is_dirty = 0;
    /* we'll be updating you later anyway... create early so that it's
     * at the top of the card */
    if (!fn) {
        fn = vparse_add_entry(card, NULL, "fn", "No Name");
        name_is_dirty = 1;
    }

    json_object_foreach(arg, key, jval) {
        if (!strcmp(key, "isFlagged")) {
            if (json_is_true(jval)) {
                strarray_add_case(flags, "\\Flagged");
            }
            else {
                strarray_remove_all_case(flags, "\\Flagged");
            }
        }
        else if (!strcmp(key, "x-importance")) {
            double dval = json_number_value(jval);
            const char *ns = DAV_ANNOT_NS "<" XML_NS_CYRUS ">importance";
            const char *attrib = "value.shared";
            struct buf buf = BUF_INITIALIZER;
            if (dval) {
                buf_printf(&buf, "%e", dval);
            }
            setentryatt(annotsp, ns, attrib, &buf);
            buf_free(&buf);
        }
        else if (!strcmp(key, "avatar")) {
            /* XXX - file handling */
        }
        else if (!strcmp(key, "prefix")) {
            const char *val = json_string_value(jval);
            if (!val)
                return -1;
            name_is_dirty = 1;
            struct vparse_entry *n = _card_multi(card, "n");
            strarray_set(n->v.values, 3, val);
        }
        else if (!strcmp(key, "firstName")) {
            const char *val = json_string_value(jval);
            if (!val)
                return -1;
            name_is_dirty = 1;
            struct vparse_entry *n = _card_multi(card, "n");
            strarray_set(n->v.values, 1, val);
        }
        else if (!strcmp(key, "lastName")) {
            const char *val = json_string_value(jval);
            if (!val)
                return -1;
            name_is_dirty = 1;
            struct vparse_entry *n = _card_multi(card, "n");
            strarray_set(n->v.values, 0, val);
        }
        else if (!strcmp(key, "suffix")) {
            const char *val = json_string_value(jval);
            if (!val)
                return -1;
            name_is_dirty = 1;
            struct vparse_entry *n = _card_multi(card, "n");
            strarray_set(n->v.values, 4, val);
        }
        else if (!strcmp(key, "nickname")) {
            int r = _kv_to_card(card, "nickname", jval);
            if (r) return r;
            record_is_dirty = 1;
        }
        else if (!strcmp(key, "birthday")) {
            int r = _date_to_card(card, "bday", jval);
            if (r) return r;
            record_is_dirty = 1;
        }
        else if (!strcmp(key, "anniversary")) {
            int r = _kv_to_card(card, "anniversary", jval);
            if (r) return r;
            record_is_dirty = 1;
        }
        else if (!strcmp(key, "company")) {
            const char *val = json_string_value(jval);
            if (!val)
                return -1;
            struct vparse_entry *org = _card_multi(card, "org");
            strarray_set(org->v.values, 0, val);
            record_is_dirty = 1;
        }
        else if (!strcmp(key, "department")) {
            const char *val = json_string_value(jval);
            if (!val)
                return -1;
            struct vparse_entry *org = _card_multi(card, "org");
            strarray_set(org->v.values, 1, val);
            record_is_dirty = 1;
        }
        else if (!strcmp(key, "jobTitle")) {
            const char *val = json_string_value(jval);
            if (!val)
                return -1;
            struct vparse_entry *org = _card_multi(card, "org");
            strarray_set(org->v.values, 2, val);
            record_is_dirty = 1;
        }
        else if (!strcmp(key, "emails")) {
            int r = _emails_to_card(card, jval);
            if (r) return r;
            record_is_dirty = 1;
        }
        else if (!strcmp(key, "phones")) {
            int r = _phones_to_card(card, jval);
            if (r) return r;
            record_is_dirty = 1;
        }
        else if (!strcmp(key, "online")) {
            int r = _online_to_card(card, jval);
            if (r) return r;
            record_is_dirty = 1;
        }
        else if (!strcmp(key, "addresses")) {
            int r = _addresses_to_card(card, jval);
            if (r) return r;
            record_is_dirty = 1;
        }
        else if (!strcmp(key, "notes")) {
            int r = _kv_to_card(card, "note", jval);
            if (r) return r;
            record_is_dirty = 1;
        }

        else {
            /* INVALID PARAM */
            return -1; /* XXX - need codes */
        }
    }

    if (name_is_dirty) {
        _make_fn(card);
        record_is_dirty = 1;
    }

    if (!record_is_dirty)
        return 204;  /* no content */

    return 0;
}

static int setContacts(struct jmap_req *req)
{
    struct carddav_db *db = carddav_open_userid(req->userid);
    if (!db) return -1;

    struct mailbox *mailbox = NULL;
    struct mailbox *newmailbox = NULL;

    int r = 0;
    json_t *jcheckState = json_object_get(req->args, "ifInState");
    if (jcheckState) {
        const char *checkState = json_string_value(jcheckState);
        if (!checkState ||strcmp(req->state, checkState)) {
            json_t *item = json_pack("[s, {s:s}, s]",
                                     "error", "type", "stateMismatch",
                                     req->tag);
            json_array_append_new(req->response, item);
            goto done;
        }
    }
    json_t *set = json_pack("{s:s,s:s}",
                            "oldState", req->state,
                            "accountId", req->userid);

    json_t *create = json_object_get(req->args, "create");
    if (create) {
        json_t *created = json_pack("{}");
        json_t *notCreated = json_pack("{}");
        json_t *record;

        const char *key;
        json_t *arg;
        json_object_foreach(create, key, arg) {
            const char *uid = makeuuid();
            strarray_t *flags = strarray_new();
            struct entryattlist *annots = NULL;

            const char *addressbookId = "Default";
            json_t *abookid = json_object_get(arg, "addressbookId");
            if (abookid && json_string_value(abookid)) {
                /* XXX - invalid arguments */
                addressbookId = json_string_value(abookid);
            }
            char *mboxname = mboxname_abook(req->userid, addressbookId);
            json_object_del(arg, "addressbookId");
            addressbookId = NULL;

            struct vparse_card *card = vparse_new_card("VCARD");
            vparse_add_entry(card, NULL, "VERSION", "3.0");
            vparse_add_entry(card, NULL, "UID", uid);

            /* we need to create and append a record */
            if (!mailbox || strcmp(mailbox->name, mboxname)) {
                mailbox_close(&mailbox);
                r = mailbox_open_iwl(mboxname, &mailbox);
                if (r) {
                    free(mboxname);
                    vparse_free_card(card);
                    goto done;
                }
            }

            r = _json_to_card(card, arg, flags, &annots);
            if (r) {
                /* this is just a failure */
                r = 0;
                json_t *err = json_pack("{s:s}", "type", "invalidParameters");
                json_object_set_new(notCreated, key, err);
                strarray_free(flags);
                freeentryatts(annots);
                vparse_free_card(card);
                continue;
            }

            syslog(LOG_NOTICE, "jmap: create contact %s/%s (%s)",
                   req->userid, mboxname, uid);
            r = carddav_store(mailbox, card, NULL,
                              flags, annots, req->userid, req->authstate, ignorequota);
            vparse_free_card(card);
            free(mboxname);
            strarray_free(flags);
            freeentryatts(annots);

            if (r) {
                goto done;
            }

            record = json_pack("{s:s}", "id", uid);
            json_object_set_new(created, key, record);

            /* hash_insert takes ownership of uid here, skanky I know */
            hash_insert(key, xstrdup(uid), req->idmap);
        }

        if (json_object_size(created))
            json_object_set(set, "created", created);
        json_decref(created);
        if (json_object_size(notCreated))
            json_object_set(set, "notCreated", notCreated);
        json_decref(notCreated);
    }

    json_t *update = json_object_get(req->args, "update");
    if (update) {
        json_t *updated = json_pack("[]");
        json_t *notUpdated = json_pack("{}");

        const char *uid;
        json_t *arg;
        json_object_foreach(update, uid, arg) {
            struct carddav_data *cdata = NULL;
            r = carddav_lookup_uid(db, uid, &cdata);
            uint32_t olduid;
            char *resource = NULL;

            if (r || !cdata || !cdata->dav.imap_uid
                  || cdata->kind != CARDDAV_KIND_CONTACT) {
                r = 0;
                json_t *err = json_pack("{s:s}", "type", "notFound");
                json_object_set_new(notUpdated, uid, err);
                continue;
            }
            olduid = cdata->dav.imap_uid;
            resource = xstrdup(cdata->dav.resource);

            if (!mailbox || strcmp(mailbox->name, cdata->dav.mailbox)) {
                mailbox_close(&mailbox);
                r = mailbox_open_iwl(cdata->dav.mailbox, &mailbox);
                if (r) {
                    syslog(LOG_ERR, "IOERROR: failed to open %s",
                           cdata->dav.mailbox);
                    goto done;
                }
            }

            json_t *abookid = json_object_get(arg, "addressbookId");
            if (abookid && json_string_value(abookid)) {
                const char *mboxname =
                    mboxname_abook(req->userid, json_string_value(abookid));
                if (strcmp(mboxname, cdata->dav.mailbox)) {
                    /* move */
                    r = mailbox_open_iwl(mboxname, &newmailbox);
                    if (r) {
                        syslog(LOG_ERR, "IOERROR: failed to open %s", mboxname);
                        goto done;
                    }
                }
                json_object_del(arg, "addressbookId");
            }

            /* XXX - this could definitely be refactored from here and mailbox.c */
            struct buf msg_buf = BUF_INITIALIZER;
            struct vparse_state vparser;
            struct index_record record;

            r = mailbox_find_index_record(mailbox, cdata->dav.imap_uid, &record);
            if (r) goto done;

            /* Load message containing the resource and parse vcard data */
            r = mailbox_map_record(mailbox, &record, &msg_buf);
            if (r) goto done;

            strarray_t *flags =
                mailbox_extract_flags(mailbox, &record, req->userid);
            struct entryattlist *annots =
                mailbox_extract_annots(mailbox, &record);

            memset(&vparser, 0, sizeof(struct vparse_state));
            vparser.base = buf_cstring(&msg_buf) + record.header_size;
            vparse_set_multival(&vparser, "adr");
            vparse_set_multival(&vparser, "org");
            vparse_set_multival(&vparser, "n");
            r = vparse_parse(&vparser, 0);
            buf_free(&msg_buf);
            if (r || !vparser.card || !vparser.card->objects) {
                r = 0;
                json_t *err = json_pack("{s:s}", "type", "parseError");
                json_object_set_new(notUpdated, uid, err);
                vparse_free(&vparser);
                strarray_free(flags);
                freeentryatts(annots);
                mailbox_close(&newmailbox);
                free(resource);
                continue;
            }
            struct vparse_card *card = vparser.card->objects;

            r = _json_to_card(card, arg, flags, &annots);
            if (r == 204) {
                r = 0;
                if (!newmailbox) {
                    /* just bump the modseq
                       if in the same mailbox and no data change */
                    syslog(LOG_NOTICE, "jmap: touch contact %s/%s",
                           req->userid, resource);
                    if (strarray_find_case(flags, "\\Flagged", 0) >= 0)
                        record.system_flags |= FLAG_FLAGGED;
                    else
                        record.system_flags &= ~FLAG_FLAGGED;
                    annotate_state_t *state = NULL;
                    r = mailbox_get_annotate_state(mailbox, record.uid, &state);
                    annotate_state_set_auth(state, 0,
                                            req->userid, req->authstate);
                    if (!r) r = annotate_state_store(state, annots);
                    if (!r) r = mailbox_rewrite_index_record(mailbox, &record);
                    goto finish;
                }
            }
            if (r) {
                /* this is just a failure to create the JSON, not an error */
                r = 0;
                json_t *err = json_pack("{s:s}", "type", "invalidParameters");
                json_object_set_new(notUpdated, uid, err);
                vparse_free(&vparser);
                strarray_free(flags);
                freeentryatts(annots);
                mailbox_close(&newmailbox);
                free(resource);
                continue;
            }

            syslog(LOG_NOTICE, "jmap: update contact %s/%s",
                   req->userid, resource);
            r = carddav_store(newmailbox ? newmailbox : mailbox, card, resource,
                              flags, annots, req->userid, req->authstate, ignorequota);
            if (!r)
                r = carddav_remove(mailbox, olduid, /*isreplace*/!newmailbox);

         finish:
            mailbox_close(&newmailbox);
            strarray_free(flags);
            freeentryatts(annots);

            vparse_free(&vparser);
            free(resource);

            if (r) goto done;

            json_array_append_new(updated, json_string(uid));
        }

        if (json_array_size(updated))
            json_object_set(set, "updated", updated);
        json_decref(updated);
        if (json_object_size(notUpdated))
            json_object_set(set, "notUpdated", notUpdated);
        json_decref(notUpdated);
    }

    json_t *destroy = json_object_get(req->args, "destroy");
    if (destroy) {
        json_t *destroyed = json_pack("[]");
        json_t *notDestroyed = json_pack("{}");

        size_t index;
        for (index = 0; index < json_array_size(destroy); index++) {
            const char *uid = _json_array_get_string(destroy, index);
            if (!uid) {
                json_t *err = json_pack("{s:s}", "type", "invalidArguments");
                json_object_set_new(notDestroyed, uid, err);
                continue;
            }
            struct carddav_data *cdata = NULL;
            uint32_t olduid;
            r = carddav_lookup_uid(db, uid, &cdata);

            if (r || !cdata || !cdata->dav.imap_uid
                  || cdata->kind != CARDDAV_KIND_CONTACT) {
                r = 0;
                json_t *err = json_pack("{s:s}", "type", "notFound");
                json_object_set_new(notDestroyed, uid, err);
                continue;
            }
            olduid = cdata->dav.imap_uid;

            if (!mailbox || strcmp(mailbox->name, cdata->dav.mailbox)) {
                mailbox_close(&mailbox);
                r = mailbox_open_iwl(cdata->dav.mailbox, &mailbox);
                if (r) goto done;
            }

            /* XXX - fricking mboxevent */

            syslog(LOG_NOTICE, "jmap: remove contact %s/%s", req->userid, uid);
            r = carddav_remove(mailbox, olduid, /*isreplace*/0);
            if (r) {
                syslog(LOG_ERR, "IOERROR: setContacts remove failed for %s %u",
                       mailbox->name, olduid);
                goto done;
            }

            json_array_append_new(destroyed, json_string(uid));
        }

        if (json_array_size(destroyed))
            json_object_set(set, "destroyed", destroyed);
        json_decref(destroyed);
        if (json_object_size(notDestroyed))
            json_object_set(set, "notDestroyed", notDestroyed);
        json_decref(notDestroyed);
    }

    /* force modseq to stable */
    if (mailbox) mailbox_unlock_index(mailbox, NULL);

    /* read the modseq again every time, just in case something changed it
     * in our actions */
    struct buf buf = BUF_INITIALIZER;
    char *inboxname = mboxname_user_mbox(req->userid, NULL);
    modseq_t modseq = mboxname_readmodseq(inboxname);
    free(inboxname);
    buf_printf(&buf, "%llu", modseq);
    json_object_set_new(set, "newState", json_string(buf_cstring(&buf)));
    buf_free(&buf);

    json_t *item = json_pack("[]");
    json_array_append_new(item, json_string("contactsSet"));
    json_array_append_new(item, set);
    json_array_append_new(item, json_string(req->tag));

    json_array_append_new(req->response, item);

done:
    mailbox_close(&newmailbox);
    mailbox_close(&mailbox);

    carddav_close(db);
    return r;
}

/*********************** CALENDARS **********************/

struct calendars_rock {
    struct jmap_req *req;
    json_t *array;
    struct hash_table *props;
    struct mailbox *mailbox;
    int rows;
};

/*
    id: String The id of the calendar. This property is immutable.
    name: String The user-visible name of the calendar. This may be any UTF-8 string of at least 1 character in length and maximum 256 bytes in size.
    color: String Any valid CSS color value. The color to be used when displaying events associated with the calendar. The color SHOULD have sufficient contrast to be used as text on a white background.
    sortOrder: Number Defines the sort order of calendars when presented in the UI, so it is consistent between devices. The number MUST be an integer in the range 0 <= sortOrder < 2^31.
    isVisible: Boolean Should the calendar’s events be displayed to the user at the moment?
    mayReadFreeBusy: Boolean The user may read the free-busy information for this calendar. In JMAP terms, this means the user may use this calendar as part of a filter in a getCalendarEventList call, however unless mayRead == true, the events returned for this calendar will only contain free-busy information, and be stripped of any other data. This property MUST be true if mayRead is true.
    mayReadItems: Boolean The user may fetch the events in this calendar. In JMAP terms, this means the user may use this calendar as part of a filter in a getCalendarEventList call
    mayAddItems: Boolean The user may add events to this calendar. In JMAP terms, this means the user may call setCalendarEvents to create new events in this calendar or move existing events into this calendar from another calenadr. This property MUST be false if the account to which this calendar belongs has the isReadOnly property set to true.
    mayModifyItems: Boolean The user may edit events in this calendar by calling setCalendarEvents with the update argument referencing events in this collection. This property MUST be false if the account to which this calendar belongs has the isReadOnly property set to true.
    mayRemoveItems: Boolean The user may remove events from this calendar by calling setCalendarEvents with the destroy argument referencing events in this collection, or by updating their calendarId property to a different calendar. This property MUST be false if the account to which this calendar belongs has the isReadOnly property set to true.
    mayRename: Boolean The user may rename the calendar. This property MUST be false if the account to which this calendar belongs has the isReadOnly property set to true.
    mayDelete: Boolean The user may delete the calendar itself. This property MUST be false if the account to which this calendar belongs has the isReadOnly property set to true.
*/

static int getcalendars_cb(const mbentry_t *mbentry, void *rock)
{
    struct calendars_rock *crock = (struct calendars_rock *)rock;

    /* only calendars... */
    if (!(mbentry->mbtype & MBTYPE_CALENDAR)) return 0;

    /* ...which are at least readable or visible */
    int rights = cyrus_acl_myrights(crock->req->authstate, mbentry->acl);
    /* XXX - What if just READFB is set? */
    if (!(rights & (DACL_READ|DACL_READFB))) {
        return 0;
    }

    /* OK, we want this one */
    const char *collection = strrchr(mbentry->name, '.') + 1;

    /* unless it's one of the special names... XXX - check
     * the specialuse magic on these instead */
    if (!strcmp(collection, "#calendars")) return 0;
    if (!strcmp(collection, "Inbox")) return 0;
    if (!strcmp(collection, "Outbox")) return 0;

    crock->rows++;

    json_t *obj = json_pack("{}");

    json_object_set_new(obj, "id", json_string(collection));

    if (_wantprop(crock->props, "x-href")) {
        _add_xhref(obj, mbentry->name, NULL);
    }

    if (_wantprop(crock->props, "name")) {
        static const char *displayname_annot =
            DAV_ANNOT_NS "<" XML_NS_DAV ">displayname";
        struct buf attrib = BUF_INITIALIZER;
        int r = annotatemore_lookupmask(mbentry->name, displayname_annot, httpd_userid, &attrib);
        /* fall back to last part of mailbox name */
        if (r || !attrib.len) buf_setcstr(&attrib, collection);
        json_object_set_new(obj, "name", json_string(buf_cstring(&attrib)));
        buf_free(&attrib);
    }

    if (_wantprop(crock->props, "color")) {
        static const char *color_annot =
            DAV_ANNOT_NS "<" XML_NS_APPLE ">calendar-color";
        struct buf attrib = BUF_INITIALIZER;
        int r = annotatemore_lookupmask(mbentry->name, color_annot, httpd_userid, &attrib);
        if (!r && attrib.len)
            json_object_set_new(obj, "color", json_string(buf_cstring(&attrib)));
        buf_free(&attrib);
    }

    if (_wantprop(crock->props, "sortOrder")) {
        static const char *order_annot =
            DAV_ANNOT_NS "<" XML_NS_APPLE ">calendar-order";
        struct buf attrib = BUF_INITIALIZER;
        int r = annotatemore_lookupmask(mbentry->name, order_annot, httpd_userid, &attrib);
        if (!r && attrib.len) {
            char *ptr;
            long val = strtol(buf_cstring(&attrib), &ptr, 10);
            if (ptr && *ptr == '\0') {
                json_object_set_new(obj, "sortOrder", json_integer(val));
            }
            else {
                /* Ignore, but report non-numeric calendar-order values */
                syslog(LOG_WARNING, "sortOrder: strtol(%s) failed", buf_cstring(&attrib));
            }
        }
        buf_free(&attrib);
    }

    if (_wantprop(crock->props, "isVisible")) {
        static const char *color_annot =
            DAV_ANNOT_NS "<" XML_NS_CALDAV ">X-FM-isVisible";
        struct buf attrib = BUF_INITIALIZER;
        int r = annotatemore_lookupmask(mbentry->name, color_annot, httpd_userid, &attrib);
        if (!r && attrib.len) {
            const char *val = buf_cstring(&attrib);
            if (!strncmp(val, "true", 4) || !strncmp(val, "1", 1)) {
                json_object_set_new(obj, "isVisible", json_true());
            } else if (!strncmp(val, "false", 5) || !strncmp(val, "0", 1)) {
                json_object_set_new(obj, "isVisible", json_false());
            } else {
                /* Report invalid value and fall back to default. */
                syslog(LOG_WARNING, "isVisible: invalid annotation value: %s", val);
                json_object_set_new(obj, "isVisible", json_string("true"));
            }
        }
        buf_free(&attrib);
    }

    if (_wantprop(crock->props, "mayReadFreeBusy")) {
        int bool = rights & DACL_READFB;
        json_object_set_new(obj, "mayReadFreeBusy", bool ? json_true() : json_false());
    }

    if (_wantprop(crock->props, "mayReadItems")) {
        int bool = rights & DACL_READ;
        json_object_set_new(obj, "mayReadItems", bool ? json_true() : json_false());
    }

    if (_wantprop(crock->props, "mayAddItems")) {
        int bool = rights & DACL_WRITECONT;
        json_object_set_new(obj, "mayAddItems", bool ? json_true() : json_false());
    }

    if (_wantprop(crock->props, "mayModifyItems")) {
        int bool = rights & DACL_WRITECONT;
        json_object_set_new(obj, "mayModifyItems", bool ? json_true() : json_false());
    }

    if (_wantprop(crock->props, "mayRemoveItems")) {
        int bool = rights & DACL_RMRSRC;
        json_object_set_new(obj, "mayRemoveItems", bool ? json_true() : json_false());
    }

    if (_wantprop(crock->props, "mayRename")) {
        int bool = rights & DACL_RMCOL;
        json_object_set_new(obj, "mayRename", bool ? json_true() : json_false());
    }

    if (_wantprop(crock->props, "mayDelete")) {
        int bool = rights & DACL_RMCOL;
        json_object_set_new(obj, "mayDelete", bool ? json_true() : json_false());
    }

    json_array_append_new(crock->array, obj);

    return 0;
}


/* jmap calendar APIs */

/* Check if ifInState matches the current mailbox state for mailbox type
 * mbtype, if so return zero. Otherwise, append a stateMismatch error to the
 * JMAP response. */
static int jmap_checkstate(struct jmap_req *req, int mbtype) {
    json_t *jIfInState = json_object_get(req->args, "ifInState");
    if (jIfInState) {
        const char *ifInState = json_string_value(jIfInState);
        if (!ifInState) {
            return -1;
        }
        char *ptr;
        modseq_t clientState = strtoull(ifInState, &ptr, 10);
        if (!ptr || *ptr != '\0') {
            json_t *item = json_pack("[s, {s:s}, s]",
                                     "error", "type", "stateMismatch",
                                     req->tag);
            json_array_append_new(req->response, item);
            return -2;
        }
        if (mbtype == MBTYPE_CALENDAR && clientState == req->counters.caldavmodseq) {
            return 0;
        } else if (mbtype == MBTYPE_ADDRESSBOOK && clientState == req->counters.carddavmodseq) {
            return 0;
        } else if (clientState == req->counters.mailmodseq) {
            /* XXX - What about notesmodseq? */
            return 0;
        } else {
            json_t *item = json_pack("[s, {s:s}, s]",
                                     "error", "type", "stateMismatch",
                                     req->tag);
            json_array_append_new(req->response, item);
            return -3;
        }
<<<<<<< HEAD
    }
    return 0;
}

/* Set the state token named name for the JMAP type mbtype in response res.
 * If refresh is true, refresh the current mailbox counters in req
 * If bump is true, update the state of this JMAP type before setting name. */
static int jmap_setstate(struct jmap_req *req,
                         json_t *res,
                         const char *name,
                         int mbtype,
                         int refresh,
                         int bump) {
    struct buf buf = BUF_INITIALIZER;
    char *mboxname;
    int r = 0;
    modseq_t modseq;

    mboxname = mboxname_user_mbox(req->userid, NULL);

    /* Read counters. */
    if (refresh) {
        r = mboxname_read_counters(mboxname, &req->counters);
        if (r) goto done;
=======
>>>>>>> f7b91294
    }
    return 0;
}

<<<<<<< HEAD
    /* Determine current counter by mailbox type. */
    switch (mbtype) {
        case MBTYPE_CALENDAR:
            modseq = req->counters.caldavmodseq;
            break;
        case MBTYPE_ADDRESSBOOK:
            modseq = req->counters.carddavmodseq;
            break;
        default:
            /* XXX - What about notesmodseq? */
            modseq = req->counters.highestmodseq;
    }

    /* Bump current counter. */
    if (bump) {
        modseq = mboxname_nextmodseq(mboxname, modseq, mbtype);
    }

=======
/* Set the state token named name for the JMAP type mbtype in response res.
 * If bump is true, update the state of this JMAP type before setting name. */
static int jmap_setstate(struct jmap_req *req,
                            json_t *res,
                            const char *name,
                            int mbtype,
                            int bump) {
    struct buf buf = BUF_INITIALIZER;
    char *mboxname;
    int r;
    modseq_t modseq;

    mboxname = mboxname_user_mbox(req->userid, NULL);

    /* Read counters. */
    r = mboxname_read_counters(mboxname, &req->counters);
    if (r) goto done;

    /* Determine current counter by mailbox type. */
    switch (mbtype) {
        case MBTYPE_CALENDAR:
            modseq = req->counters.caldavmodseq;
            break;
        case MBTYPE_ADDRESSBOOK:
            modseq = req->counters.carddavmodseq;
            break;
        default:
            /* XXX - What about notesmodseq? */
            modseq = req->counters.highestmodseq;
    }

    /* Bump current counter. */
    if (bump) {
        modseq = mboxname_nextmodseq(mboxname, modseq, mbtype);
    }

>>>>>>> f7b91294
    /* Set newState field. */
    buf_printf(&buf, "%llu", modseq);
    json_object_set_new(res, name, json_string(buf_cstring(&buf)));
    buf_free(&buf);

done:
    free(mboxname);
    return r;
}

/* Read the property named name into dst, formatted according to the json
 * unpack format fmt. Append name to invalid, if it is mandatory and not
 * found in root, or if unpacking failed.
 *
 * Return a negative value for a missing or invalid property.
 * Return a positive value if a property was read, zero otherwise. */
static int jmap_readprop(json_t *root,
                          const char *name,
                          int mandatory,
                          json_t *invalid,
                          const char *fmt,
                          void *dst)
{
    json_t *jval = json_object_get(root, name);
    if (!jval && mandatory) {
        json_array_append_new(invalid, json_string(name));
        return -1;
    }
    if (jval) {
        json_error_t err;
        if (json_unpack_ex(jval, &err, 0, fmt, dst)) {
            json_array_append_new(invalid, json_string(name));
            return -2;
        }
        return 1;
    }
    return 0;
}

/* Update the calendar properties in the calendar mailbox named mboxname.
 * NULL values and negative integers are ignored. Return 0 on success. */
static int jmap_update_calendar(const char *mboxname,
                                const struct jmap_req *req,
                                const char *name,
                                const char *color,
                                int sortOrder,
                                int isVisible)
{
    struct mailbox *mbox = NULL;
    int rights;
    annotate_state_t *astate = NULL;
    struct buf val = BUF_INITIALIZER;
    int r;

    r = mailbox_open_iwl(mboxname, &mbox);
    if (r) {
        syslog(LOG_ERR, "mailbox_open_iwl(%s) failed: %s",
                mboxname, error_message(r));
        return r;
    }
    rights = mbox->acl ? cyrus_acl_myrights(req->authstate, mbox->acl) : 0;
    if (!(rights & DACL_READ)) {
        r = IMAP_MAILBOX_NONEXISTENT;
    } else if (!(rights & DACL_WRITE)) {
        r = IMAP_PERMISSION_DENIED;
    }
    if (r) {
        return r;
    }

    r = mailbox_get_annotate_state(mbox, 0, &astate);
    if (r) {
        syslog(LOG_ERR, "IOERROR: failed to open annotations %s: %s",
                mbox->name, error_message(r));
    }
    /* name */
    if (!r && name) {
        buf_printf(&val, "%s", name);
        static const char *displayname_annot =
            DAV_ANNOT_NS "<" XML_NS_DAV ">displayname";
        r = annotate_state_writemask(astate, displayname_annot, httpd_userid, &val);
        if (r) {
            syslog(LOG_ERR, "failed to write annotation %s: %s",
                    displayname_annot, error_message(r));
        }
        buf_reset(&val);
    }
    /* color */
    if (!r && color) {
        buf_printf(&val, "%s", color);
        static const char *color_annot =
            DAV_ANNOT_NS "<" XML_NS_APPLE ">calendar-color";
        r = annotate_state_writemask(astate, color_annot, httpd_userid, &val);
        if (r) {
            syslog(LOG_ERR, "failed to write annotation %s: %s",
                    color_annot, error_message(r));
        }
        buf_reset(&val);
    }
    /* sortOrder */
    if (!r && sortOrder >= 0) {
        buf_printf(&val, "%d", sortOrder);
        static const char *sortOrder_annot =
            DAV_ANNOT_NS "<" XML_NS_APPLE ">calendar-order";
        r = annotate_state_writemask(astate, sortOrder_annot, httpd_userid, &val);
        if (r) {
            syslog(LOG_ERR, "failed to write annotation %s: %s",
                    sortOrder_annot, error_message(r));
        }
        buf_reset(&val);
    }
    /* isVisible */
    if (!r && isVisible >= 0) {
        buf_printf(&val, "%s", isVisible ? "true" : "false");
        static const char *sortOrder_annot =
            DAV_ANNOT_NS "<" XML_NS_CALDAV ">X-FM-isVisible";
        r = annotate_state_writemask(astate, sortOrder_annot, httpd_userid, &val);
        if (r) {
            syslog(LOG_ERR, "failed to write annotation %s: %s",
                    sortOrder_annot, error_message(r));
        }
        buf_reset(&val);
    }

    buf_free(&val);

    if (r) {
        mailbox_abort(mbox);
    }
    mailbox_close(&mbox);
    return r;
}

/* Delete the calendar mailbox named mboxname for the userid in req. */
static int jmap_delete_calendar(const char *mboxname, const struct jmap_req *req) {
    struct mailbox *mbox = NULL;
    int r;

    r = mailbox_open_irl(mboxname, &mbox);
    if (r) {
        syslog(LOG_ERR, "mailbox_open_irl(%s) failed: %s",
                mboxname, error_message(r));
        return r;
    }
    int rights = mbox->acl ? cyrus_acl_myrights(req->authstate, mbox->acl) : 0;
    mailbox_close(&mbox);
    if (!(rights & DACL_READ)) {
        return IMAP_NOTFOUND;
    } else if (!(rights & DACL_RMCOL)) {
        return IMAP_PERMISSION_DENIED;
    }

    struct caldav_db *db = caldav_open_userid(req->userid);
    if (!db) {
        syslog(LOG_ERR, "caldav_open_mailbox failed for user %s", req->userid);
        return IMAP_INTERNAL;
    }
    r = caldav_delmbox(db, mboxname);
    if (r) {
        syslog(LOG_ERR, "failed to delete mailbox from caldav_db: %s",
                error_message(r));
        return r;
    }

    struct mboxevent *mboxevent = mboxevent_new(EVENT_MAILBOX_DELETE);
    if (mboxlist_delayed_delete_isenabled()) {
        r = mboxlist_delayed_deletemailbox(mboxname,
                httpd_userisadmin || httpd_userisproxyadmin,
                httpd_userid, req->authstate, mboxevent,
                1 /* checkacl */, 0 /* local_only */, 0 /* force */);
    } else {
        r = mboxlist_deletemailbox(mboxname,
                httpd_userisadmin || httpd_userisproxyadmin,
                httpd_userid, req->authstate, mboxevent,
                1 /* checkacl */, 0 /* local_only */, 0 /* force */);
    }

    int rr = caldav_close(db);
    if (!r) r = rr;

    return r;
}

static int getCalendars(struct jmap_req *req)
{
    struct calendars_rock rock;
    struct hash_table props;
    int r = 0;

    r = caldav_create_defaultcalendars(req->userid);
    if (r) return r;

<<<<<<< HEAD
=======
    construct_hash_table(&props, 1024, 0);

>>>>>>> f7b91294
    rock.array = json_pack("[]");
    rock.req = req;
    rock.props = NULL;
    rock.rows = 0;

    json_t *properties = json_object_get(req->args, "properties");
    if (properties) {
        rock.props = &props;
        int i;
        int size = json_array_size(properties);
        for (i = 0; i < size; i++) {
            const char *id = json_string_value(json_array_get(properties, i));
            if (id == NULL) continue;
            /* 1 == properties */
            hash_insert(id, (void *)1, rock.props);
        }
    }

    json_t *want = json_object_get(req->args, "ids");
    json_t *notfound = json_array();
    if (want) {
        int i;
        int size = json_array_size(want);
        for (i = 0; i < size; i++) {
            const char *id = json_string_value(json_array_get(want, i));
            rock.rows = 0;
            char *mboxname = caldav_mboxname(req->userid, id);
            r = mboxlist_mboxtree(mboxname, &getcalendars_cb, &rock, MBOXTREE_SKIP_CHILDREN);
            free(mboxname);
            if (r) goto done;
            if (!rock.rows) {
                json_array_append_new(notfound, json_string(id));
            }
        }
    }
    else {
        r = mboxlist_usermboxtree(req->userid, &getcalendars_cb, &rock, /*flags*/0);
        if (r) goto done;
    }

<<<<<<< HEAD
    json_t *calendars = json_pack("{}");
    r = jmap_setstate(req, calendars, "state", MBTYPE_CALENDAR, 1 /*refresh*/, 0 /*bump*/);
    if (r) goto done;

    json_incref(rock.array);
=======
    free_hash_table(&props, NULL);

    json_t *calendars = json_pack("{}");
    r = jmap_setstate(req, calendars, "state", MBTYPE_CALENDAR, 0);
    if (r) {
        goto err;
    }
>>>>>>> f7b91294
    json_object_set_new(calendars, "accountId", json_string(req->userid));
    json_object_set_new(calendars, "list", rock.array);
    if (json_array_size(notfound)) {
        json_object_set_new(calendars, "notFound", notfound);
    }
    else {
        json_decref(notfound);
        json_object_set_new(calendars, "notFound", json_null());
    }

    json_t *item = json_pack("[]");
    json_array_append_new(item, json_string("calendars"));
    json_array_append_new(item, calendars);
    json_array_append_new(item, json_string(req->tag));

    json_array_append_new(req->response, item);

<<<<<<< HEAD
done:
    if (rock.props) {
        free_hash_table(rock.props, NULL);
        free(rock.props);
    }
    json_decref(rock.array);
    return r;
}

static int setCalendars(struct jmap_req *req)
{
    int r = jmap_checkstate(req, MBTYPE_CALENDAR);
    if (r) return 0;

    json_t *set = json_pack("{s:s}", "accountId", req->userid);
    r = jmap_setstate(req, set, "oldState", MBTYPE_CALENDAR, 0 /*refresh*/, 0 /*bump*/);
    if (r) goto done;

    r = caldav_create_defaultcalendars(req->userid);
    if (r) goto done;

    json_t *create = json_object_get(req->args, "create");
    if (create) {
        json_t *created = json_pack("{}");
        json_t *notCreated = json_pack("{}");
        json_t *record;

        const char *key;
        json_t *arg;
        json_object_foreach(create, key, arg) {
            /* Validate calendar id. */
            if (!strlen(key)) {
                json_t *err= json_pack("{s:s}", "type", "invalidArguments");
                json_object_set_new(notCreated, key, err);
                continue;
            }

            /* Parse and validate properties. */
            json_t *invalid = json_pack("[]");
            const char *name = NULL;
            const char *color = NULL;
            int32_t sortOrder = -1;
            int isVisible = 0;
            int pe; /* parse error */
            short flag;

            /* Mandatory properties. */
            pe = jmap_readprop(arg, "name", 1,  invalid, "s", &name);
            if (pe > 0 && strnlen(name, 256) == 256) {
                json_array_append_new(invalid, json_string("name"));
            }

            /* XXX - wait for CalConnect/Neil feedback on how to validate */
            jmap_readprop(arg, "color", 1,  invalid, "s", &color);

            pe = jmap_readprop(arg, "sortOrder", 1,  invalid, "i", &sortOrder);
            if (pe > 0 && sortOrder < 0) {
                json_array_append_new(invalid, json_string("sortOrder"));
            }
            pe = jmap_readprop(arg, "isVisible", 1,  invalid, "b", &isVisible);
            if (pe > 0 && !isVisible) {
                json_array_append_new(invalid, json_string("isVisible"));
            }
            /* Optional properties. If present, these MUST be set to true. */
            flag = 1; jmap_readprop(arg, "mayReadFreeBusy", 0,  invalid, "b", &flag);
            if (!flag) {
                json_array_append_new(invalid, json_string("mayReadFreeBusy"));
            }
            flag = 1; jmap_readprop(arg, "mayReadItems", 0,  invalid, "b", &flag);
            if (!flag) {
                json_array_append_new(invalid, json_string("mayReadItems"));
            }
            flag = 1; jmap_readprop(arg, "mayAddItems", 0,  invalid, "b", &flag);
            if (!flag) {
                json_array_append_new(invalid, json_string("mayAddItems"));
            }
            flag = 1; jmap_readprop(arg, "mayModifyItems", 0,  invalid, "b", &flag);
            if (!flag) {
                json_array_append_new(invalid, json_string("mayModifyItems"));
            }
            flag = 1; jmap_readprop(arg, "mayRemoveItems", 0,  invalid, "b", &flag);
            if (!flag) {
                json_array_append_new(invalid, json_string("mayRemoveItems"));
            }
            flag = 1; jmap_readprop(arg, "mayRename", 0,  invalid, "b", &flag);
            if (!flag) {
                json_array_append_new(invalid, json_string("mayRename"));
            }
            flag = 1; jmap_readprop(arg, "mayDelete", 0,  invalid, "b", &flag);
            if (!flag) {
                json_array_append_new(invalid, json_string("mayDelete"));
            }

            /* Report any property errors and bail out. */
            if (json_array_size(invalid)) {
                json_t *err = json_pack("{s:s, s:o}",
                        "type", "invalidProperties", "properties", invalid);
                json_object_set_new(notCreated, key, err);
                continue;
            }
            json_decref(invalid);

            /* Create a calendar named uid. */
            char *uid = xstrdup(makeuuid());
            char *mboxname = caldav_mboxname(req->userid, uid);
            char rights[100];
            struct buf acl = BUF_INITIALIZER;
            r = mboxlist_lookup(mboxname, NULL, NULL);
            if (r == IMAP_MAILBOX_NONEXISTENT) {
                buf_reset(&acl);
                cyrus_acl_masktostr(ACL_ALL | DACL_READFB, rights);
                buf_printf(&acl, "%s\t%s\t", httpd_userid, rights);
                cyrus_acl_masktostr(DACL_READFB, rights);
                buf_printf(&acl, "%s\t%s\t", "anyone", rights);
                r = mboxlist_createsync(mboxname, MBTYPE_CALENDAR,
                        NULL /* partition */,
                        req->userid, req->authstate,
                        0 /* options */, 0 /* uidvalidity */,
                        0 /* highestmodseq */, buf_cstring(&acl),
                        NULL /* uniqueid */, 0 /* local_only */,
                        NULL /* mboxptr */);
                buf_free(&acl);
                if (r) {
                    syslog(LOG_ERR, "IOERROR: failed to create %s (%s)",
                            mboxname, error_message(r));
                    if (r == IMAP_PERMISSION_DENIED) {
                        json_t *err = json_pack("{s:s}", "type", "accountReadOnly");
                        json_object_set_new(notCreated, key, err);
                    }
                    free(mboxname);
                    goto done;
                }
            }
            r = jmap_update_calendar(mboxname, req, name, color, sortOrder, isVisible);
            if (r) {
                free(uid);
                int rr = mboxlist_delete(mboxname, 1 /* force */);
                if (rr) {
                    syslog(LOG_ERR, "could not delete mailbox %s: %s",
                            mboxname, error_message(rr));
                }
                free(mboxname);
                goto done;
            }
            free(mboxname);

            /* Report calendar as created. */
            record = json_pack("{s:s}", "id", uid);
            json_object_set_new(created, key, record);
            /* hash_insert takes ownership of uid. */
            hash_insert(key, uid, req->idmap);
        }

        if (json_object_size(created)) {
            json_object_set(set, "created", created);
        }
        json_decref(created);

        if (json_object_size(notCreated)) {
            json_object_set(set, "notCreated", notCreated);
        }
        json_decref(notCreated);
    }

    json_t *update = json_object_get(req->args, "update");
    if (update) {
        json_t *updated = json_pack("[]");
        json_t *notUpdated = json_pack("{}");

        const char *uid;
        json_t *arg;
        json_object_foreach(update, uid, arg) {

            /* Validate uid */
            if (!strlen(uid)) {
                json_t *err= json_pack("{s:s}", "type", "invalidArguments");
                json_object_set_new(notUpdated, uid, err);
                continue;
            }
            if (*uid == '#') {
                const char *t = hash_lookup(uid, req->idmap);
                if (!t) {
                    json_t *err = json_pack("{s:s}", "type", "invalidArguments");
                    json_object_set_new(notUpdated, uid, err);
                    continue;
                }
                uid = t;
            }

            /* Parse and validate properties. */
            json_t *invalid = json_pack("[]");

            const char *name = NULL;
            const char *color = NULL;
            int32_t sortOrder = -1;
            int isVisible = -1;
            int flag;
            int pe = 0; /* parse error */
            pe = jmap_readprop(arg, "name", 0,  invalid, "s", &name);
            if (pe > 0 && strnlen(name, 256) == 256) {
                json_array_append_new(invalid, json_string("name"));
            }
            pe = jmap_readprop(arg, "color", 0,  invalid, "s", &color);
            if (pe > 0) {
                /* XXX - wait for CalConnect/Neil feedback on how to validate */
            }
            pe = jmap_readprop(arg, "sortOrder", 0,  invalid, "i", &sortOrder);
            if (pe > 0 && sortOrder < 0) {
                json_array_append_new(invalid, json_string("sortOrder"));
            }
            jmap_readprop(arg, "isVisible", 0,  invalid, "b", &isVisible);

            /* The mayFoo properties are immutable and MUST NOT set. */
            pe = jmap_readprop(arg, "mayReadFreeBusy", 0,  invalid, "b", &flag);
            if (pe > 0) {
                json_array_append_new(invalid, json_string("mayReadFreeBusy"));
            }
            pe = jmap_readprop(arg, "mayReadItems", 0,  invalid, "b", &flag);
            if (pe > 0) {
                json_array_append_new(invalid, json_string("mayReadItems"));
            }
            pe = jmap_readprop(arg, "mayAddItems", 0,  invalid, "b", &flag);
            if (pe > 0) {
                json_array_append_new(invalid, json_string("mayAddItems"));
            }
            pe = jmap_readprop(arg, "mayModifyItems", 0,  invalid, "b", &flag);
            if (pe > 0) {
                json_array_append_new(invalid, json_string("mayModifyItems"));
            }
            pe = jmap_readprop(arg, "mayRemoveItems", 0,  invalid, "b", &flag);
            if (pe > 0) {
                json_array_append_new(invalid, json_string("mayRemoveItems"));
            }
            pe = jmap_readprop(arg, "mayRename", 0,  invalid, "b", &flag);
            if (pe > 0) {
                json_array_append_new(invalid, json_string("mayRename"));
            }
            pe = jmap_readprop(arg, "mayDelete", 0,  invalid, "b", &flag);
            if (pe > 0) {
                json_array_append_new(invalid, json_string("mayDelete"));
            }

            /* Report any property errors and bail out. */
            if (json_array_size(invalid)) {
                json_t *err = json_pack("{s:s, s:o}",
                        "type", "invalidProperties", "properties", invalid);
                json_object_set_new(notUpdated, uid, err);
                continue;
            }
            json_decref(invalid);

            /* Update the calendar named uid. */
            char *mboxname = caldav_mboxname(req->userid, uid);
            r = jmap_update_calendar(mboxname, req, name, color, sortOrder, isVisible);
            free(mboxname);
            if (r == IMAP_NOTFOUND || r == IMAP_MAILBOX_NONEXISTENT) {
                json_t *err = json_pack("{s:s}", "type", "notFound");
                json_object_set_new(notUpdated, uid, err);
                continue;
            }
            else if (r == IMAP_PERMISSION_DENIED) {
                json_t *err = json_pack("{s:s}", "type", "accountReadOnly");
                json_object_set_new(notUpdated, uid, err);
                continue;
            }

            /* Report calendar as updated. */
            json_array_append_new(updated, json_string(uid));
        }

        if (json_array_size(updated)) {
            json_object_set(set, "updated", updated);
        }
        json_decref(updated);
        if (json_object_size(notUpdated)) {
            json_object_set(set, "notUpdated", notUpdated);
        }
        json_decref(notUpdated);
    }

    json_t *destroy = json_object_get(req->args, "destroy");
    if (destroy) {
        json_t *destroyed = json_pack("[]");
        json_t *notDestroyed = json_pack("{}");

        size_t index;
        json_t *juid;

        json_array_foreach(destroy, index, juid) {

            /* Validate uid. JMAP destroy does not allow reference uids. */
            const char *uid = json_string_value(juid);
            if (!strlen(uid) || *uid == '#') {
                /* XXX - An invalidArguments error is NOT a set error. */
                json_t *err= json_pack("{s:s}", "type", "invalidArguments");
                json_object_set_new(notDestroyed, uid, err);
                continue;
            }

            /* Destroy calendar. */
            /* XXX - We even allow to destroy the special calendar mailboxes
             * "Inbox", "Outbox", "Default", "Attachments".
             * They will be autoprovisioned on the next JMAP/CalDAV hit, anyways.
             * This might, or might not be a good choice. */
            char *mboxname = caldav_mboxname(req->userid, uid);
            r = jmap_delete_calendar(mboxname, req);
            free(mboxname);
            if (r == IMAP_NOTFOUND || r == IMAP_MAILBOX_NONEXISTENT) {
                json_t *err = json_pack("{s:s}", "type", "notFound");
                json_object_set_new(notDestroyed, uid, err);
                continue;
            } else if (r == IMAP_PERMISSION_DENIED) {
                json_t *err = json_pack("{s:s}", "type", "accountReadOnly");
                json_object_set_new(notDestroyed, uid, err);
                continue;
            } else if (r) {
                goto done;
            }

            /* Report calendar as destroyed. */
            json_array_append_new(destroyed, json_string(uid));
        }

        if (json_array_size(destroyed)) {
            json_object_set(set, "destroyed", destroyed);
        }
        json_decref(destroyed);
        if (json_object_size(notDestroyed)) {
            json_object_set(set, "notDestroyed", notDestroyed);
        }
        json_decref(notDestroyed);
    }

    /* Set newState field in calendarsSet. */
    r = jmap_setstate(req, set, "newState", MBTYPE_CALENDAR,
            1 /*refresh*/,
            json_object_get(set, "created") ||
            json_object_get(set, "updated") ||
            json_object_get(set, "destroyed"));
    if (r) goto done;

    json_incref(set);
    json_t *item = json_pack("[]");
    json_array_append_new(item, json_string("calendarsSet"));
    json_array_append_new(item, set);
    json_array_append_new(item, json_string(req->tag));
    json_array_append_new(req->response, item);

done:
    json_decref(set);
    return r;
}

/* XXX - Here start the stubs from brong */

static int jmap_calendars_get(struct jmap_req *req, caldav_cb_t *cb,
                              const char *resname)
{
    struct caldav_db *db = caldav_open_userid(req->userid);
    if (!db) return -1;

    char *mboxname = NULL;
    json_t *calid = json_object_get(req->args, "calendarId");
    if (calid && json_string_value(calid)) {
        /* XXX - invalid arguments */
        const char *calendarId = json_string_value(calid);
        mboxname = caldav_mboxname(req->userid, calendarId);
    }

    struct cards_rock rock;
    int r = -1;

    rock.array = json_pack("[]");
    rock.props = NULL;
    rock.mailbox = NULL;

    json_t *want = json_object_get(req->args, "ids");
    json_t *notFound = json_array();
    if (want) {
        int i;
        int size = json_array_size(want);
        for (i = 0; i < size; i++) {
            rock.rows = 0;
            const char *id = json_string_value(json_array_get(want, i));
            if (!id) continue;
            r = caldav_get_events(db, mboxname, id, cb, &rock);
            if (r || !rock.rows) {
                json_array_append_new(notFound, json_string(id));
            }
        }
    }
    else {
        rock.rows = 0;
        r = caldav_get_events(db, mboxname, NULL, cb, &rock);
    }
    if (r) goto done;

    json_t *toplevel = json_pack("{}");
    json_object_set_new(toplevel, "accountId", json_string(req->userid));
    json_object_set_new(toplevel, "state", json_string(req->state));
    json_object_set_new(toplevel, "list", rock.array);
    if (json_array_size(notFound)) {
        json_object_set_new(toplevel, "notFound", notFound);
    }
    else {
        json_decref(notFound);
        json_object_set_new(toplevel, "notFound", json_null());
    }

    json_t *item = json_pack("[]");
    json_array_append_new(item, json_string(resname));
    json_array_append_new(item, toplevel);
    json_array_append_new(item, json_string(req->tag));

    json_array_append_new(req->response, item);

  done:
    mailbox_close(&rock.mailbox);
    free(mboxname);
    caldav_close(db);
=======
    return 0;

err:
    syslog(LOG_ERR, "caldav error %s", error_message(r));
    free_hash_table(&props, NULL);
    json_decref(rock.array);
>>>>>>> f7b91294
    return r;
}


static int setCalendars(struct jmap_req *req)
{
    int r = jmap_checkstate(req, MBTYPE_CALENDAR);
    if (r) return 0;

    json_t *set = json_pack("{s:s,s:s}",
            "oldState", req->state,
            "accountId", req->userid);

    r = caldav_create_defaultcalendars(req->userid);
    if (r) goto done;

    json_t *create = json_object_get(req->args, "create");
    if (create) {
        json_t *created = json_pack("{}");
        json_t *notCreated = json_pack("{}");
        json_t *record;

        const char *key;
        json_t *arg;
        json_object_foreach(create, key, arg) {
            /* Validate calendar id. */
            if (!strlen(key)) {
                json_t *err= json_pack("{s:s}", "type", "invalidArguments");
                json_object_set_new(notCreated, key, err);
                continue;
            }

            /* Parse and validate properties. */
            json_t *invalid = json_pack("[]");
            const char *name = NULL;
            const char *color = NULL;
            int32_t sortOrder = -1;
            int isVisible = 0;
            int pe; /* parse error */
            short flag;

            /* Mandatory properties. */
            pe = jmap_readprop(arg, "name", 1,  invalid, "s", &name);
            if (pe > 0 && strnlen(name, 256) == 256) {
                json_array_append_new(invalid, json_string("name"));
            }

            /* XXX - wait for CalConnect/Neil feedback on how to validate */
            jmap_readprop(arg, "color", 1,  invalid, "s", &color);

            pe = jmap_readprop(arg, "sortOrder", 1,  invalid, "i", &sortOrder);
            if (pe > 0 && sortOrder < 0) {
                json_array_append_new(invalid, json_string("sortOrder"));
            }
            pe = jmap_readprop(arg, "isVisible", 1,  invalid, "b", &isVisible);
            if (pe > 0 && !isVisible) {
                json_array_append_new(invalid, json_string("isVisible"));
            }
            /* Optional properties. If present, these MUST be set to true. */
            flag = 1; jmap_readprop(arg, "mayReadFreeBusy", 0,  invalid, "b", &flag);
            if (!flag) {
                json_array_append_new(invalid, json_string("mayReadFreeBusy"));
            }
            flag = 1; jmap_readprop(arg, "mayReadItems", 0,  invalid, "b", &flag);
            if (!flag) {
                json_array_append_new(invalid, json_string("mayReadItems"));
            }
            flag = 1; jmap_readprop(arg, "mayAddItems", 0,  invalid, "b", &flag);
            if (!flag) {
                json_array_append_new(invalid, json_string("mayAddItems"));
            }
            flag = 1; jmap_readprop(arg, "mayModifyItems", 0,  invalid, "b", &flag);
            if (!flag) {
                json_array_append_new(invalid, json_string("mayModifyItems"));
            }
            flag = 1; jmap_readprop(arg, "mayRemoveItems", 0,  invalid, "b", &flag);
            if (!flag) {
                json_array_append_new(invalid, json_string("mayRemoveItems"));
            }
            flag = 1; jmap_readprop(arg, "mayRename", 0,  invalid, "b", &flag);
            if (!flag) {
                json_array_append_new(invalid, json_string("mayRename"));
            }
            flag = 1; jmap_readprop(arg, "mayDelete", 0,  invalid, "b", &flag);
            if (!flag) {
                json_array_append_new(invalid, json_string("mayDelete"));
            }

            /* Report any property errors and bail out. */
            if (json_array_size(invalid)) {
                json_t *err = json_pack("{s:s, s:o}",
                        "type", "invalidProperties", "properties", invalid);
                json_object_set_new(notCreated, key, err);
                continue;
            }
            json_decref(invalid);

            /* Create a calendar named uid. */
            char *uid = xstrdup(makeuuid());
            char *mboxname = caldav_mboxname(req->userid, uid);
            char rights[100];
            struct buf acl = BUF_INITIALIZER;
            r = mboxlist_lookup(mboxname, NULL, NULL);
            if (r == IMAP_MAILBOX_NONEXISTENT) {
                buf_reset(&acl);
                cyrus_acl_masktostr(ACL_ALL | DACL_READFB, rights);
                buf_printf(&acl, "%s\t%s\t", httpd_userid, rights);
                cyrus_acl_masktostr(DACL_READFB, rights);
                buf_printf(&acl, "%s\t%s\t", "anyone", rights);
                r = mboxlist_createsync(mboxname, MBTYPE_CALENDAR,
                        NULL /* partition */,
                        req->userid, req->authstate,
                        0 /* options */, 0 /* uidvalidity */,
                        0 /* highestmodseq */, buf_cstring(&acl),
                        NULL /* uniqueid */, 0 /* local_only */,
                        NULL /* mboxptr */);
                buf_free(&acl);
                if (r) {
                    syslog(LOG_ERR, "IOERROR: failed to create %s (%s)",
                            mboxname, error_message(r));
                    if (r == IMAP_PERMISSION_DENIED) {
                        json_t *err = json_pack("{s:s}", "type", "accountReadOnly");
                        json_object_set_new(notCreated, key, err);
                    }
                    free(mboxname);
                    goto done;
                }
            }
            r = jmap_update_calendar(mboxname, req, name, color, sortOrder, isVisible);
            if (r) {
                free(uid);
                int rr = mboxlist_delete(mboxname, 1 /* force */);
                if (rr) {
                    syslog(LOG_ERR, "could not delete mailbox %s: %s",
                            mboxname, error_message(rr));
                }
                free(mboxname);
                goto done;
            }
            free(mboxname);

            /* Report calendar as created. */
            record = json_pack("{s:s}", "id", uid);
            json_object_set_new(created, key, record);
            /* hash_insert takes ownership of uid. */
            hash_insert(key, uid, req->idmap);
        }

        if (json_object_size(created)) {
            json_object_set(set, "created", created);
        }
        json_decref(created);

        if (json_object_size(notCreated)) {
            json_object_set(set, "notCreated", notCreated);
        }
        json_decref(notCreated);
    }

    json_t *update = json_object_get(req->args, "update");
    if (update) {
        json_t *updated = json_pack("[]");
        json_t *notUpdated = json_pack("{}");

        const char *uid;
        json_t *arg;
        json_object_foreach(update, uid, arg) {

            /* Validate uid */
            if (!strlen(uid)) {
                json_t *err= json_pack("{s:s}", "type", "invalidArguments");
                json_object_set_new(notUpdated, uid, err);
                continue;
            }
            if (*uid == '#') {
                const char *t = hash_lookup(uid, req->idmap);
                if (!t) {
                    json_t *err = json_pack("{s:s}", "type", "invalidArguments");
                    json_object_set_new(notUpdated, uid, err);
                    continue;
                }
                uid = t;
            }

<<<<<<< HEAD
static int getCalendarEvents(struct jmap_req *req)
{
    return jmap_calendars_get(req, &getevents_cb, "calendarEvents");
=======
            /* Parse and validate properties. */
            json_t *invalid = json_pack("[]");

            const char *name = NULL;
            const char *color = NULL;
            int32_t sortOrder = -1;
            int isVisible = -1;
            int flag;
            int pe = 0; /* parse error */
            pe = jmap_readprop(arg, "name", 0,  invalid, "s", &name);
            if (pe > 0 && strnlen(name, 256) == 256) {
                json_array_append_new(invalid, json_string("name"));
            }
            pe = jmap_readprop(arg, "color", 0,  invalid, "s", &color);
            if (pe > 0) {
                /* XXX - wait for CalConnect/Neil feedback on how to validate */
            }
            pe = jmap_readprop(arg, "sortOrder", 0,  invalid, "i", &sortOrder);
            if (pe > 0 && sortOrder < 0) {
                json_array_append_new(invalid, json_string("sortOrder"));
            }
            jmap_readprop(arg, "isVisible", 0,  invalid, "b", &isVisible);

            /* The mayFoo properties are immutable and MUST NOT set. */
            pe = jmap_readprop(arg, "mayReadFreeBusy", 0,  invalid, "b", &flag);
            if (pe > 0) {
                json_array_append_new(invalid, json_string("mayReadFreeBusy"));
            }
            pe = jmap_readprop(arg, "mayReadItems", 0,  invalid, "b", &flag);
            if (pe > 0) {
                json_array_append_new(invalid, json_string("mayReadItems"));
            }
            pe = jmap_readprop(arg, "mayAddItems", 0,  invalid, "b", &flag);
            if (pe > 0) {
                json_array_append_new(invalid, json_string("mayAddItems"));
            }
            pe = jmap_readprop(arg, "mayModifyItems", 0,  invalid, "b", &flag);
            if (pe > 0) {
                json_array_append_new(invalid, json_string("mayModifyItems"));
            }
            pe = jmap_readprop(arg, "mayRemoveItems", 0,  invalid, "b", &flag);
            if (pe > 0) {
                json_array_append_new(invalid, json_string("mayRemoveItems"));
            }
            pe = jmap_readprop(arg, "mayRename", 0,  invalid, "b", &flag);
            if (pe > 0) {
                json_array_append_new(invalid, json_string("mayRename"));
            }
            pe = jmap_readprop(arg, "mayDelete", 0,  invalid, "b", &flag);
            if (pe > 0) {
                json_array_append_new(invalid, json_string("mayDelete"));
            }

            /* Report any property errors and bail out. */
            if (json_array_size(invalid)) {
                json_t *err = json_pack("{s:s, s:o}",
                        "type", "invalidProperties", "properties", invalid);
                json_object_set_new(notUpdated, uid, err);
                continue;
            }
            json_decref(invalid);

            /* Update the calendar named uid. */
            char *mboxname = caldav_mboxname(req->userid, uid);
            r = jmap_update_calendar(mboxname, req, name, color, sortOrder, isVisible);
            free(mboxname);
            if (r == IMAP_NOTFOUND || r == IMAP_MAILBOX_NONEXISTENT) {
                json_t *err = json_pack("{s:s}", "type", "notFound");
                json_object_set_new(notUpdated, uid, err);
                continue;
            }
            else if (r == IMAP_PERMISSION_DENIED) {
                json_t *err = json_pack("{s:s}", "type", "accountReadOnly");
                json_object_set_new(notUpdated, uid, err);
                continue;
            }

            /* Report calendar as updated. */
            json_array_append_new(updated, json_string(uid));
        }

        if (json_array_size(updated)) {
            json_object_set(set, "updated", updated);
        }
        json_decref(updated);
        if (json_object_size(notUpdated)) {
            json_object_set(set, "notUpdated", notUpdated);
        }
        json_decref(notUpdated);
    }

    json_t *destroy = json_object_get(req->args, "destroy");
    if (destroy) {
        json_t *destroyed = json_pack("[]");
        json_t *notDestroyed = json_pack("{}");

        size_t index;
        json_t *juid;

        json_array_foreach(destroy, index, juid) {

            /* Validate uid. JMAP destroy does not allow reference uids. */
            const char *uid = json_string_value(juid);
            if (!strlen(uid) || *uid == '#') {
                /* XXX - An invalidArguments error is NOT a set error. */
                json_t *err= json_pack("{s:s}", "type", "invalidArguments");
                json_object_set_new(notDestroyed, uid, err);
                continue;
            }

            /* Destroy calendar. */
            /* XXX - We even allow to destroy the special calendar mailboxes
             * "Inbox", "Outbox", "Default", "Attachments".
             * They will be autoprovisioned on the next JMAP/CalDAV hit, anyways.
             * This might, or might not be a good choice. */
            char *mboxname = caldav_mboxname(req->userid, uid);
            r = jmap_delete_calendar(mboxname, req);
            free(mboxname);
            if (r == IMAP_NOTFOUND || r == IMAP_MAILBOX_NONEXISTENT) {
                json_t *err = json_pack("{s:s}", "type", "notFound");
                json_object_set_new(notDestroyed, uid, err);
                continue;
            } else if (r == IMAP_PERMISSION_DENIED) {
                json_t *err = json_pack("{s:s}", "type", "accountReadOnly");
                json_object_set_new(notDestroyed, uid, err);
                continue;
            } else if (r) {
                goto done;
            }

            /* Report calendar as destroyed. */
            json_array_append_new(destroyed, json_string(uid));
        }

        if (json_array_size(destroyed)) {
            json_object_set(set, "destroyed", destroyed);
        }
        json_decref(destroyed);
        if (json_object_size(notDestroyed)) {
            json_object_set(set, "notDestroyed", notDestroyed);
        }
        json_decref(notDestroyed);
    }

    /* Set newState field in calendarsSet. */
    r = jmap_setstate(req, set, "newState", MBTYPE_CALENDAR,
            json_object_get(set, "created") ||
            json_object_get(set, "updated") ||
            json_object_get(set, "destroyed"));
    if (r) goto done;

    json_t *item = json_pack("[]");
    json_array_append_new(item, json_string("calendarsSet"));
    json_array_append_new(item, set);
    json_array_append_new(item, json_string(req->tag));
    json_array_append_new(req->response, item);

done:
    return r;
}


/* Compare int in ascending order. */
static int _jmap_intcmp(const void *aa, const void *bb)
{
    const int *a = aa, *b = bb;
    return (*a < *b) ? -1 : (*a > *b);
}

/* Compare time_t in ascending order. */
static int _jmap_timetcmp(const void *aa, const void *bb)
{
    const time_t *a = aa, *b = bb;
    return (*a < *b) ? -1 : (*a > *b);
}

/* Return the identity of a short as int. This is a helper for recur_byX. */
static int _jmap_intident(short i) {
    return i;
}

/* Convert at most nmemb entries in the ical recurrence byDay/Month/etc array
 * named byX using conv. Return a new JSON array, sorted in ascending order. */
static json_t* jmap_recur_byX_from_ical(short byX[], size_t nmemb, int (*conv)(short)) {
    json_t *jbd = json_pack("[]");

    size_t i;
    int tmp[nmemb];
    for (i = 0; i < nmemb && byX[i] != ICAL_RECURRENCE_ARRAY_MAX; i++) {
        tmp[i] = conv(byX[i]);
    }

    size_t n = i;
    qsort(tmp, n, sizeof(int), _jmap_intcmp);
    for (i = 0; i < n; i++) {
        json_array_append_new(jbd, json_pack("i", tmp[i]));
    }

    return jbd;
}

/* Convert the ical recurrence recur to a JMAP structure encoded in JSON. */
static json_t* jmap_recur_from_ical(struct icalrecurrencetype recur) {
    json_t *jrecur = json_pack("{}");
    const char *v = NULL;

    if (0) {
        /* XXX - Keep until libical either accepts or rejects our pull request */
        switch (recur.freq) {
            case ICAL_SECONDLY_RECURRENCE:
                v  = "secondly";
                break;
            case ICAL_MINUTELY_RECURRENCE:
                v = "minutely";
                break;
            case ICAL_HOURLY_RECURRENCE:
                v = "hourly";
                break;
            case ICAL_DAILY_RECURRENCE:
                v = "daily";
                break;
            case ICAL_WEEKLY_RECURRENCE:
                v = "weekly";
                break;
            case ICAL_MONTHLY_RECURRENCE:
                v = "monthly";
                break;
            case ICAL_YEARLY_RECURRENCE:
                v = "yearly";
                break;
            case ICAL_NO_RECURRENCE:
                /* fallthrough */
            default:
                syslog(LOG_INFO, "jmap_recur_from_ical: unknown freq: %d", recur.freq);
                return json_null();
        }
        json_object_set_new(jrecur, "frequency", json_string(v));
    }

    /* frequency */
    char *s = xstrdup(icalrecur_freq_to_string(recur.freq));
    char *p = s; for ( ; *p; ++p) *p = tolower(*p);
    json_object_set_new(jrecur, "frequency", json_string(s));
    free(s);

    if (recur.interval > 1) {
        json_object_set_new(jrecur, "interval", json_pack("i", recur.interval));
    }

    /* XXX - Keep this for now  */
    if (0) {
        short day = 0;
        switch (recur.week_start) {
            case ICAL_SATURDAY_WEEKDAY:
                day++;
            case ICAL_FRIDAY_WEEKDAY:
                day++;
            case ICAL_THURSDAY_WEEKDAY:
                day++;
            case ICAL_WEDNESDAY_WEEKDAY:
                day++;
            case ICAL_TUESDAY_WEEKDAY:
                day++;
            case ICAL_MONDAY_WEEKDAY:
                day++;
                break;
            case ICAL_SUNDAY_WEEKDAY:
                /* do nothing */
                break;
            default:
                syslog(LOG_ERR, "jmap_recur_from_ical: unknown week_start %d", recur.week_start);
                /* fallthrough */
            case ICAL_NO_WEEKDAY:
                day = 1;
                break;
        }
        if (day != 1) {
            json_object_set_new(jrecur, "firstDayOfWeek", json_pack("i", day));
        }
    }

    short day = recur.week_start - 1;
    if (day >= 0 && day != 1) {
        json_object_set_new(jrecur, "firstDayOfWeek", json_pack("i", day));
    }

    if (recur.by_day[0] != ICAL_RECURRENCE_ARRAY_MAX) {
        json_object_set_new(jrecur, "byDay",
                /* XXX - return values differ from the JMAP spec examples. */
                jmap_recur_byX_from_ical(recur.by_day,
                    ICAL_BY_DAY_SIZE, &icalrecurrencetype_day_position));
    }
    if (recur.by_month_day[0] != ICAL_RECURRENCE_ARRAY_MAX) {
        json_object_set_new(jrecur, "byDate",
                jmap_recur_byX_from_ical(recur.by_month_day,
                    ICAL_BY_MONTHDAY_SIZE, &_jmap_intident));
    }
    if (recur.by_month[0] != ICAL_RECURRENCE_ARRAY_MAX) {
        json_object_set_new(jrecur, "byMonth",
                jmap_recur_byX_from_ical(recur.by_month,
                    ICAL_BY_MONTH_SIZE, &_jmap_intident));
    }
    if (recur.by_year_day[0] != ICAL_RECURRENCE_ARRAY_MAX) {
        json_object_set_new(jrecur, "byYearDay",
                jmap_recur_byX_from_ical(recur.by_year_day,
                    ICAL_BY_YEARDAY_SIZE, &_jmap_intident));
    }
    if (recur.by_month[0] != ICAL_RECURRENCE_ARRAY_MAX) {
        json_object_set_new(jrecur, "byWeekNo",
                jmap_recur_byX_from_ical(recur.by_month,
                    ICAL_BY_MONTH_SIZE, &_jmap_intident));
    }
    if (recur.by_hour[0] != ICAL_RECURRENCE_ARRAY_MAX) {
        json_object_set_new(jrecur, "byHour",
                jmap_recur_byX_from_ical(recur.by_hour,
                    ICAL_BY_HOUR_SIZE, &_jmap_intident));
    }
    if (recur.by_minute[0] != ICAL_RECURRENCE_ARRAY_MAX) {
        json_object_set_new(jrecur, "byMinute",
                jmap_recur_byX_from_ical(recur.by_minute,
                    ICAL_BY_MINUTE_SIZE, &_jmap_intident));
    }
    if (recur.by_second[0] != ICAL_RECURRENCE_ARRAY_MAX) {
        json_object_set_new(jrecur, "bySecond",
                jmap_recur_byX_from_ical(recur.by_second,
                    ICAL_BY_SECOND_SIZE, &_jmap_intident));
    }
    if (recur.by_set_pos[0] != ICAL_RECURRENCE_ARRAY_MAX) {
        json_object_set_new(jrecur, "bySetPosition",
                jmap_recur_byX_from_ical(recur.by_set_pos,
                    ICAL_BY_SETPOS_SIZE, &_jmap_intident));
    }

    if (recur.count != 0) {
        /* XXX - Recur count takes precedence over until. */
        json_object_set_new(jrecur, "count", json_pack("i", recur.count));
    } else if (!icaltime_is_null_time(recur.until)) {
        /* XXX - libical does not check if until is local time */
        json_object_set_new(jrecur, "until",
                json_string(icaltime_as_ical_string(recur.until)));
    }

    return jrecur;
}

/* Convert time to a RFC3339 formatted localdate string. Return the number
 * of bytes written to buf sized size, excluding the terminating null byte. */
static int _jmap_timet_to_localdate(time_t t, char* buf, size_t size) {
    int n = time_to_rfc3339(t, buf, size);
    if (n && buf[n-1] == 'Z') {
        buf[n-1] = '\0';
        n--;
    }
    return n;
}

/* Convert icaltime to a RFC3339 formatted localdate string. The returned
 * string is owned by the caller. Return NULL on error. */
static char* _jmap_icaltime_to_localdate_r(icaltimetype icaltime) {
    char *s;
    time_t t;

    s = xmalloc(RFC3339_DATETIME_MAX);
    /* XXX - This doesn't work right. It seems to return UTC time
     * for local ical datetimes. */
    /*
    t = icaltime_as_timet_with_zone(icaltime, icaltime.zone ?
            icaltime.zone : icaltimezone_get_utc_timezone());
    */
    t = icaltime_as_timet(icaltime);
    if (!_jmap_timet_to_localdate(t, s, RFC3339_DATETIME_MAX)) {
        return NULL;
    }
    return s;
}

/* Convert a VEVENT ical component to CalendarEvent inclusions. */
static json_t* jmap_inclusions_from_ical(icalcomponent *comp) {
    icalproperty* prop;
    size_t sincl = 8;
    size_t nincl = 0;
    time_t *incl = xmalloc(sincl * sizeof(time_t));
    json_t *ret;
    size_t i;
    char timebuf[RFC3339_DATETIME_MAX];

    /* Collect all RDATE occurrences as datetimes into incl. */
    for(prop = icalcomponent_get_first_property(comp, ICAL_RDATE_PROPERTY);
        prop;
        prop = icalcomponent_get_next_property(comp, ICAL_RDATE_PROPERTY)) {

        struct icaldatetimeperiodtype rdate;
        time_t t;

        rdate = icalproperty_get_rdate(prop);
        if (!icalperiodtype_is_null_period(rdate.period)) {
            continue;
        }
        if (icaltime_is_null_time(rdate.time)) {
            continue;
        }
        t = icaltime_as_timet_with_zone(rdate.time, rdate.time.zone ?
                rdate.time.zone : icaltimezone_get_utc_timezone());
        if (nincl == sincl) {
            sincl <<= 1;
            incl = xrealloc(incl, sincl * sizeof(time_t));
        }
        incl[nincl++] = t;
    }
    if (!nincl) {
        ret = json_null();
        goto done;
    }

    /* Sort ascending. */
    qsort(incl, nincl, sizeof(time_t), &_jmap_timetcmp);

    /* Convert incl to JMAP LocalDate. */
    ret = json_pack("[]");
    for (i = 0; i < nincl; ++i) {
        int n = _jmap_timet_to_localdate(incl[i], timebuf, RFC3339_DATETIME_MAX);
        if (!n) continue;
        json_array_append_new(ret, json_string(timebuf));
    }

done:
    free(incl);
    return ret;
}

/* Convert the VALARMS in the VEVENT comp to CalendarEvent alerts. */
static json_t* jmap_alerts_from_ical(icalcomponent *comp) {
    json_t* ret = json_pack("[]");
    icalcomponent* alarm;

    for (alarm = icalcomponent_get_first_component(comp, ICAL_VALARM_COMPONENT);
         alarm;
         alarm = icalcomponent_get_next_component(comp, ICAL_VALARM_COMPONENT)) {

        icalproperty* prop;
        icalvalue* val;
        const char *type;
        struct icaltriggertype trigger;
        json_int_t diff;

        /* type */
        prop = icalcomponent_get_first_property(alarm, ICAL_ACTION_PROPERTY);
        if (!prop) {
            continue;
        }
        val = icalproperty_get_value(prop);
        if (!val) {
            continue;
        }
        enum icalproperty_action action = icalvalue_get_action(val);
        if (action == ICAL_ACTION_EMAIL) {
            type = "email";
        } else {
            type = "alert";
        }

        /* minutesBefore */
        prop = icalcomponent_get_first_property(alarm, ICAL_TRIGGER_PROPERTY);
        if (!prop) {
            continue;
        }
        trigger = icalproperty_get_trigger(prop);
        if (!icaldurationtype_is_null_duration(trigger.duration)) {
            diff = icaldurationtype_as_int(trigger.duration) / -60;
        } else {
            icaltimetype tgtime = icaltime_convert_to_zone(trigger.time,
                    icaltimezone_get_utc_timezone());
            time_t tg = icaltime_as_timet(tgtime);
            icaltimetype dtstart = icaltime_convert_to_zone(
                    icalcomponent_get_dtstart(comp),
                    icaltimezone_get_utc_timezone());
            time_t dt = icaltime_as_timet(dtstart);
            diff = difftime(dt, tg) / (json_int_t) 60;
        }

        json_array_append_new(ret, json_pack("{s:s, s:i}",
                    "type", type, "minutesBefore", diff));
    }

    if (!json_array_size(ret)) {
        json_decref(ret);
        ret = json_null();
    }
    return ret;
}

/* Set isyou if userid matches the user looked up by caladdr. Return 0 on
 * success or a Cyrus error on failure. */
static int _jmap_isyou(const char *caladdr, const char *userid, short *isyou) {
    /* XXX - This doesn't really work. */
    struct sched_param sparam;

    if (userid) {
        sparam.userid = NULL;
        int r = caladdress_lookup(caladdr, &sparam, userid);
        if (r && r != HTTP_NOT_FOUND) {
            syslog(LOG_ERR, "caladdress_lookup: failed to lookup caladdr %s: %s",
                    caladdr, error_message(r));
            return r;
        }
        *isyou = r != HTTP_NOT_FOUND ? !strcmp(userid, sparam.userid) : 0;
        if (sparam.userid) {
            /* XXX - caladdress_lookup leaks */
            free(sparam.userid);
        }
    }
    return 0;
}

/* Convert the ical ORGANIZER/ATTENDEEs in comp to CalendarEvent
 * participants, and store them in the pointers pointed to by
 * organizer and attendees, or NULL. The participant isYou field
 * is set, if this participant's caladdress belongs to userid. */
static void jmap_participants_from_ical(icalcomponent *comp,
                                        json_t **organizer,
                                        json_t **attendees,
                                        const char *userid) {
    icalproperty *prop;
    icalparameter *param;
    json_t *org = NULL;
    json_t *atts = NULL;
    const char *email;
    short isYou;
    struct hash_table *hatts = NULL;
    int r;

    /* Lookup ORGANIZER. */
    prop = icalcomponent_get_first_property(comp, ICAL_ORGANIZER_PROPERTY);
    if (!prop) {
        goto done;
    }
    org = json_pack("{}");

    /* name */
    param = icalproperty_get_first_parameter(prop, ICAL_CN_PARAMETER);
    json_object_set_new(org, "name",
            param ? json_string(icalparameter_get_cn(param)) : json_null());

    /* email */
    email = icalproperty_get_value_as_string(prop);
    if (!strncmp(email, "mailto:", 7)) email += 7;
    json_object_set_new(org, "email", json_string(email));

    /* isYou */
    r = _jmap_isyou(email, userid, &isYou);
    if (r) goto done;
    json_object_set_new(org, "isYou", json_boolean(isYou));

    /* Collect all attendees in a map so we can lookup delegates. */
    hatts = xzmalloc(sizeof(struct hash_table));
    construct_hash_table(hatts, 32, 0);

    for (prop = icalcomponent_get_first_property(comp, ICAL_ATTENDEE_PROPERTY);
         prop;
         prop = icalcomponent_get_next_property(comp, ICAL_ATTENDEE_PROPERTY)) {

        hash_insert(icalproperty_get_value_as_string(prop), prop, hatts);
    }
    if (!hash_numrecords(hatts)) {
        goto done;
    }

    /* Convert all ATTENDEES. */
    atts = json_pack("[]");
    for (prop = icalcomponent_get_first_property(comp, ICAL_ATTENDEE_PROPERTY);
         prop;
         prop = icalcomponent_get_next_property(comp, ICAL_ATTENDEE_PROPERTY)) {

        json_t *att = json_pack("{}");

        /* name */
        param = icalproperty_get_first_parameter(prop, ICAL_CN_PARAMETER);
        json_object_set_new(att, "name",
                param ? json_string(icalparameter_get_cn(param)) : json_null());

        /* email */
        email = icalproperty_get_value_as_string(prop);
        if (!strncmp(email, "mailto:", 7)) email += 7;
        json_object_set_new(att, "email", json_string(email));

        /* rsvp */
        const char *rsvp = NULL;
        while (!rsvp) {
            param = icalproperty_get_first_parameter(prop, ICAL_PARTSTAT_PARAMETER);
            icalparameter_partstat pst = icalparameter_get_partstat(param);
            switch (pst) {
                case ICAL_PARTSTAT_ACCEPTED:
                    rsvp = "yes";
                    break;
                case ICAL_PARTSTAT_DECLINED:
                    rsvp = "no";
                    break;
                case ICAL_PARTSTAT_TENTATIVE:
                    rsvp = "maybe";
                    break;
                case ICAL_PARTSTAT_DELEGATED:
                    param = icalproperty_get_first_parameter(prop, ICAL_DELEGATEDTO_PARAMETER);
                    if (param) {
                        const char *to = icalparameter_get_delegatedto(param);
                        prop = hash_lookup(to, hatts);
                        if (prop) {
                            /* Determine PARTSTAT from delegate. */
                            continue;
                        }
                    }
                    /* fallthrough */
                default:
                    rsvp = "";
            }
        }
        json_object_set_new(att, "rsvp", json_string(rsvp));

        /* isYou */
        r = _jmap_isyou(email, userid, &isYou);
        if (r) goto done;
        json_object_set_new(att, "isYou", json_boolean(isYou));

        if (json_object_size(att)) {
            json_array_append(atts, att);
        }
        json_decref(att);
    }

done:
    if (hatts) {
        free_hash_table(hatts, NULL);
        free(hatts);
    }
    if (org && atts) {
        *organizer = org;
        *attendees = atts;
        json_incref(org);
        json_incref(atts);
    } else {
        *organizer = NULL;
        *attendees = NULL;
    }
    if (org) json_decref(org);
    if (atts) json_decref(atts);
}

/* Convert the libical VEVENT comp to a CalendarEvent, excluding the
 * exceptions property. If exc is true, only convert properties that are
 * valid for exceptions. If userid is not NULL it will be used to identify
 * participants.
 * Only convert the properties named in props. */
static json_t* jmap_vevent_to_calendarevent(icalcomponent *comp,
                                            struct hash_table *props,
                                            short exc,
                                            const char *userid) {
    icalproperty* prop;
    icalparameter* param;
    json_t *obj;

    obj = json_pack("{}");

    /* Always determine isAllDay to set start, end and timezone fields. */
    int isAllDay = icaltime_is_date(icalcomponent_get_dtstart(comp));
    if (_wantprop(props, "isAllDay") && !exc) {
        json_object_set_new(obj, "isAllDay", json_boolean(isAllDay));
    }

    /* Convert properties. */
    if (_wantprop(props, "summary")) {
        prop = icalcomponent_get_first_property(comp, ICAL_SUMMARY_PROPERTY);
        json_object_set_new(obj, "summary",
                prop ? json_string(icalproperty_get_value_as_string(prop)) : json_null());
    }
    if (_wantprop(props, "description")) {
        prop = icalcomponent_get_first_property(comp, ICAL_DESCRIPTION_PROPERTY);
        json_object_set_new(obj, "description",
            prop ? json_string(icalproperty_get_value_as_string(prop)) : json_null());
    }
    if (_wantprop(props, "location")) {
        prop = icalcomponent_get_first_property(comp, ICAL_LOCATION_PROPERTY);
        json_object_set_new(obj, "location",
            prop ? json_string(icalproperty_get_value_as_string(prop)) : json_null());
    }
    if (_wantprop(props, "showAsFree")) {
        prop = icalcomponent_get_first_property(comp, ICAL_TRANSP_PROPERTY);
        json_object_set_new(obj, "showAsFree",
                json_boolean(prop &&
                    !strcmp(icalproperty_get_value_as_string(prop), "TRANSPARENT")));
    }
    if (_wantprop(props, "start")) {
        struct icaltimetype dt = icalcomponent_get_dtstart(comp);
        char *s = _jmap_icaltime_to_localdate_r(dt);
        json_object_set_new(obj, "start", json_string(s));
        free(s);
    }
    if (_wantprop(props, "end")) {
        struct icaltimetype dt = icalcomponent_get_dtend(comp);
        char *s = _jmap_icaltime_to_localdate_r(dt);
        json_object_set_new(obj, "end", json_string(s));
        free(s);
    }
    if (_wantprop(props, "startTimeZone")) {
        const char *tzid = NULL;
        prop = icalcomponent_get_first_property(comp, ICAL_DTSTART_PROPERTY);
        if (prop) param = icalproperty_get_first_parameter(prop, ICAL_TZID_PARAMETER);
        /* XXX - "if the underlying iCalendar file does not use an Olsen name,
         * the server SHOULD try to guess the correct time zone based on the
         * VTIMEZONE information" */
        if (param) tzid = icalparameter_get_tzid(param);
        json_object_set_new(obj, "startTimeZone",
                tzid && !isAllDay ? json_string(tzid) : json_null());
    }
    if (_wantprop(props, "endTimeZone")) {
        const char *tzid = NULL;
        prop = icalcomponent_get_first_property(comp, ICAL_DTEND_PROPERTY);
        if (!prop) prop = icalcomponent_get_first_property(comp, ICAL_DTSTART_PROPERTY);
        if (prop) param = icalproperty_get_first_parameter(prop, ICAL_TZID_PARAMETER);
        /* XXX - "if the underlying iCalendar file does not use an Olsen name,
         * the server SHOULD try to guess the correct time zone based on the
         * VTIMEZONE information" */
        if (param) tzid = icalparameter_get_tzid(param);
        json_object_set_new(obj, "endTimeZone",
                tzid && !isAllDay ? json_string(tzid) : json_null());
    }
    if (_wantprop(props, "recurrence") && !exc) {
        prop = icalcomponent_get_first_property(comp, ICAL_RRULE_PROPERTY);
        json_object_set_new(obj, "recurrence",
                prop ? jmap_recur_from_ical(icalproperty_get_rrule(prop)) : json_null());
    }
    if (_wantprop(props, "inclusions") && !exc) {
        json_object_set_new(obj, "inclusions", jmap_inclusions_from_ical(comp));
    }
    /* Do not convert exceptions. */
    if (_wantprop(props, "alerts")) {
        json_object_set_new(obj, "alerts", jmap_alerts_from_ical(comp));
    }
    if (_wantprop(props, "organizer") || _wantprop(props, "attendees")) {
        json_t *organizer, *attendees;
        jmap_participants_from_ical(comp, &organizer, &attendees, userid);
        if (organizer && _wantprop(props, "organizer")) {
            json_object_set_new(obj, "organizer", organizer);
        }
        if (attendees && _wantprop(props, "attendees")) {
            json_object_set_new(obj, "attendees", attendees);
        }
    }
    if (_wantprop(props, "attachments") && !exc) {
        /* XXX - Implement this */
    }

    return obj;
}

static int getcalendarevents_cb(void *rock, struct caldav_data *cdata)
{
    struct calendars_rock *crock = (struct calendars_rock *)rock;
    struct index_record record;
    int r = 0;
    icalcomponent* ical = NULL;
    icalcomponent* comp;
    icalproperty* prop;
    const char *userid = crock->req->userid;
    json_t *obj;

    /* Open calendar mailbox. */
    if (!crock->mailbox || strcmp(crock->mailbox->name, cdata->dav.mailbox)) {
        mailbox_close(&crock->mailbox);
        r = mailbox_open_irl(cdata->dav.mailbox, &crock->mailbox);
        if (r) goto done;
    }

    /* Locate calendar event ical data in mailbox. */
    r = mailbox_find_index_record(crock->mailbox, cdata->dav.imap_uid, &record);
    if (r) goto done;

    crock->rows++;

    /* Load VEVENT from record. */
    ical = record_to_ical(crock->mailbox, &record);
    if (!ical) {
        syslog(LOG_ERR, "record_to_ical failed for record %u:%s",
                cdata->dav.imap_uid, crock->mailbox->name);
        r = IMAP_INTERNAL;
        goto done;
    }

    /* Locate the main VEVENT. */
    for (comp = icalcomponent_get_first_component(ical, ICAL_VEVENT_COMPONENT);
         comp;
         comp = icalcomponent_get_next_component(ical, ICAL_VEVENT_COMPONENT)) {
        if (!icalcomponent_get_first_property(comp, ICAL_RECURRENCEID_PROPERTY)) {
            break;
        }
    }
    if (!comp) {
        syslog(LOG_ERR, "no VEVENT in record %u:%s",
                cdata->dav.imap_uid, crock->mailbox->name);
        r = IMAP_INTERNAL;
        goto done;
    }

    /* Convert main VEVENT to JMAP. */
    obj = jmap_vevent_to_calendarevent(comp, crock->props, 0 /* exc */, userid);
    if (!obj) goto done;
    json_object_set_new(obj, "id", json_string(cdata->ical_uid));

    /* Add optional exceptions. */
    if (_wantprop(crock->props, "exceptions")) {
        json_t* excobj = json_pack("{}");

        /* Add all EXDATEs as null value. */
        for (prop = icalcomponent_get_first_property(comp, ICAL_EXDATE_PROPERTY);
             prop;
             prop = icalcomponent_get_next_property(comp, ICAL_EXDATE_PROPERTY)) {

            struct icaltimetype exdate = icalproperty_get_exdate(prop);
            if (icaltime_is_null_time(exdate)) {
                continue;
            }
            char *s = _jmap_icaltime_to_localdate_r(exdate);
            json_object_set_new(excobj, s, json_null());
            free(s);
        }

        /* Add VEVENTs with RECURRENCE-ID. */
        for (comp = icalcomponent_get_first_component(ical, ICAL_VEVENT_COMPONENT);
             comp;
             comp = icalcomponent_get_next_component(ical, ICAL_VEVENT_COMPONENT)) {

            if (!icalcomponent_get_first_property(comp, ICAL_RECURRENCEID_PROPERTY)) {
                continue;
            }

            json_t *exc = jmap_vevent_to_calendarevent(comp, crock->props, 1 /* exc */, userid);
            if (!exc) {
                continue;
            }
            struct icaltimetype dtstart = icalcomponent_get_dtstart(comp);
            char *s = _jmap_icaltime_to_localdate_r(dtstart);
            json_object_set_new(excobj, s, exc);
            free(s);
        }
        if (json_object_size(excobj)) {
            json_object_set(obj, "exceptions", excobj);
        }
        json_decref(excobj);
    }

    /* Add JMAP-only fields. */
    if (_wantprop(crock->props, "x-href")) {
        _add_xhref(obj, cdata->dav.mailbox, cdata->dav.resource);
    }
    if (_wantprop(crock->props, "calendarId")) {
        json_object_set_new(obj, "calendarId", json_string(strrchr(cdata->dav.mailbox, '.')+1));
    }

    json_array_append_new(crock->array, obj);

done:
    if (ical) icalcomponent_free(ical);
    return r;
}

static int getCalendarEvents(struct jmap_req *req)
{
    struct calendars_rock rock;
    int r = 0;

    r = caldav_create_defaultcalendars(req->userid);
    if (r) return r;

    rock.array = json_pack("[]");
    rock.req = req;
    rock.props = NULL;
    rock.rows = 0;
    rock.mailbox = NULL;

    json_t *properties = json_object_get(req->args, "properties");
    if (properties) {
        rock.props = xzmalloc(sizeof(struct hash_table));
        construct_hash_table(rock.props, 1024, 0);
        int i;
        int size = json_array_size(properties);
        for (i = 0; i < size; i++) {
            const char *id = json_string_value(json_array_get(properties, i));
            if (id == NULL) continue;
            /* 1 == properties */
            hash_insert(id, (void *)1, rock.props);
        }
    }

    struct caldav_db *db = caldav_open_userid(req->userid);
    if (!db) {
        syslog(LOG_ERR, "caldav_open_mailbox failed for user %s", req->userid);
        r = IMAP_INTERNAL;
        goto done;
    }

    json_t *want = json_object_get(req->args, "ids");
    json_t *notfound = json_array();
    if (want) {
        int i;
        int size = json_array_size(want);
        for (i = 0; i < size; i++) {
            rock.rows = 0;
            const char *id = json_string_value(json_array_get(want, i));
            if (!id) continue; /* XXX - handle NULL id */
            r = caldav_get_events(db, NULL, id, &getcalendarevents_cb, &rock);
            if (r || !rock.rows) {
                json_array_append_new(notfound, json_string(id));
            }
        }
    } else {
        rock.rows = 0;
        r = caldav_get_events(db, NULL, NULL, &getcalendarevents_cb, &rock);
        if (r) goto done;
    }

    json_t *events = json_pack("{}");
    r = jmap_setstate(req, events, "state", MBTYPE_CALENDAR, 0);
    if (r) goto done;

    json_incref(rock.array);
    json_object_set_new(events, "accountId", json_string(req->userid));
    json_object_set_new(events, "list", rock.array);
    if (json_array_size(notfound)) {
        json_object_set_new(events, "notFound", notfound);
    }
    else {
        json_decref(notfound);
        json_object_set_new(events, "notFound", json_null());
    }

    json_t *item = json_pack("[]");
    json_array_append_new(item, json_string("calendarEvents"));
    json_array_append_new(item, events);
    json_array_append_new(item, json_string(req->tag));

    json_array_append_new(req->response, item);

done:
    if (rock.props) {
        free_hash_table(rock.props, NULL);
        free(rock.props);
    }
    json_decref(rock.array);
    if (db) caldav_close(db);
    if (rock.mailbox) mailbox_close(&rock.mailbox);
    return r;
>>>>>>> f7b91294
}<|MERGE_RESOLUTION|>--- conflicted
+++ resolved
@@ -61,15 +61,10 @@
 #include "hash.h"
 #include "httpd.h"
 #include "http_caldav.h"
-<<<<<<< HEAD
-#include "http_dav.h"
-#include "http_proxy.h"
-=======
 #include "http_caldav_sched.h"
 #include "http_dav.h"
 #include "http_proxy.h"
 #include "ical_support.h"
->>>>>>> f7b91294
 #include "imap_err.h"
 #include "mailbox.h"
 #include "mboxlist.h"
@@ -2703,7 +2698,6 @@
             json_array_append_new(req->response, item);
             return -3;
         }
-<<<<<<< HEAD
     }
     return 0;
 }
@@ -2728,13 +2722,8 @@
     if (refresh) {
         r = mboxname_read_counters(mboxname, &req->counters);
         if (r) goto done;
-=======
->>>>>>> f7b91294
-    }
-    return 0;
-}
-
-<<<<<<< HEAD
+    }
+
     /* Determine current counter by mailbox type. */
     switch (mbtype) {
         case MBTYPE_CALENDAR:
@@ -2753,44 +2742,6 @@
         modseq = mboxname_nextmodseq(mboxname, modseq, mbtype);
     }
 
-=======
-/* Set the state token named name for the JMAP type mbtype in response res.
- * If bump is true, update the state of this JMAP type before setting name. */
-static int jmap_setstate(struct jmap_req *req,
-                            json_t *res,
-                            const char *name,
-                            int mbtype,
-                            int bump) {
-    struct buf buf = BUF_INITIALIZER;
-    char *mboxname;
-    int r;
-    modseq_t modseq;
-
-    mboxname = mboxname_user_mbox(req->userid, NULL);
-
-    /* Read counters. */
-    r = mboxname_read_counters(mboxname, &req->counters);
-    if (r) goto done;
-
-    /* Determine current counter by mailbox type. */
-    switch (mbtype) {
-        case MBTYPE_CALENDAR:
-            modseq = req->counters.caldavmodseq;
-            break;
-        case MBTYPE_ADDRESSBOOK:
-            modseq = req->counters.carddavmodseq;
-            break;
-        default:
-            /* XXX - What about notesmodseq? */
-            modseq = req->counters.highestmodseq;
-    }
-
-    /* Bump current counter. */
-    if (bump) {
-        modseq = mboxname_nextmodseq(mboxname, modseq, mbtype);
-    }
-
->>>>>>> f7b91294
     /* Set newState field. */
     buf_printf(&buf, "%llu", modseq);
     json_object_set_new(res, name, json_string(buf_cstring(&buf)));
@@ -2977,17 +2928,11 @@
 static int getCalendars(struct jmap_req *req)
 {
     struct calendars_rock rock;
-    struct hash_table props;
     int r = 0;
 
     r = caldav_create_defaultcalendars(req->userid);
     if (r) return r;
 
-<<<<<<< HEAD
-=======
-    construct_hash_table(&props, 1024, 0);
-
->>>>>>> f7b91294
     rock.array = json_pack("[]");
     rock.req = req;
     rock.props = NULL;
@@ -2995,7 +2940,8 @@
 
     json_t *properties = json_object_get(req->args, "properties");
     if (properties) {
-        rock.props = &props;
+        rock.props = xzmalloc(sizeof(struct hash_table));
+        construct_hash_table(rock.props, 1024, 0);
         int i;
         int size = json_array_size(properties);
         for (i = 0; i < size; i++) {
@@ -3028,21 +2974,11 @@
         if (r) goto done;
     }
 
-<<<<<<< HEAD
     json_t *calendars = json_pack("{}");
     r = jmap_setstate(req, calendars, "state", MBTYPE_CALENDAR, 1 /*refresh*/, 0 /*bump*/);
     if (r) goto done;
 
     json_incref(rock.array);
-=======
-    free_hash_table(&props, NULL);
-
-    json_t *calendars = json_pack("{}");
-    r = jmap_setstate(req, calendars, "state", MBTYPE_CALENDAR, 0);
-    if (r) {
-        goto err;
-    }
->>>>>>> f7b91294
     json_object_set_new(calendars, "accountId", json_string(req->userid));
     json_object_set_new(calendars, "list", rock.array);
     if (json_array_size(notfound)) {
@@ -3060,7 +2996,6 @@
 
     json_array_append_new(req->response, item);
 
-<<<<<<< HEAD
 done:
     if (rock.props) {
         free_hash_table(rock.props, NULL);
@@ -3414,431 +3349,6 @@
     return r;
 }
 
-/* XXX - Here start the stubs from brong */
-
-static int jmap_calendars_get(struct jmap_req *req, caldav_cb_t *cb,
-                              const char *resname)
-{
-    struct caldav_db *db = caldav_open_userid(req->userid);
-    if (!db) return -1;
-
-    char *mboxname = NULL;
-    json_t *calid = json_object_get(req->args, "calendarId");
-    if (calid && json_string_value(calid)) {
-        /* XXX - invalid arguments */
-        const char *calendarId = json_string_value(calid);
-        mboxname = caldav_mboxname(req->userid, calendarId);
-    }
-
-    struct cards_rock rock;
-    int r = -1;
-
-    rock.array = json_pack("[]");
-    rock.props = NULL;
-    rock.mailbox = NULL;
-
-    json_t *want = json_object_get(req->args, "ids");
-    json_t *notFound = json_array();
-    if (want) {
-        int i;
-        int size = json_array_size(want);
-        for (i = 0; i < size; i++) {
-            rock.rows = 0;
-            const char *id = json_string_value(json_array_get(want, i));
-            if (!id) continue;
-            r = caldav_get_events(db, mboxname, id, cb, &rock);
-            if (r || !rock.rows) {
-                json_array_append_new(notFound, json_string(id));
-            }
-        }
-    }
-    else {
-        rock.rows = 0;
-        r = caldav_get_events(db, mboxname, NULL, cb, &rock);
-    }
-    if (r) goto done;
-
-    json_t *toplevel = json_pack("{}");
-    json_object_set_new(toplevel, "accountId", json_string(req->userid));
-    json_object_set_new(toplevel, "state", json_string(req->state));
-    json_object_set_new(toplevel, "list", rock.array);
-    if (json_array_size(notFound)) {
-        json_object_set_new(toplevel, "notFound", notFound);
-    }
-    else {
-        json_decref(notFound);
-        json_object_set_new(toplevel, "notFound", json_null());
-    }
-
-    json_t *item = json_pack("[]");
-    json_array_append_new(item, json_string(resname));
-    json_array_append_new(item, toplevel);
-    json_array_append_new(item, json_string(req->tag));
-
-    json_array_append_new(req->response, item);
-
-  done:
-    mailbox_close(&rock.mailbox);
-    free(mboxname);
-    caldav_close(db);
-=======
-    return 0;
-
-err:
-    syslog(LOG_ERR, "caldav error %s", error_message(r));
-    free_hash_table(&props, NULL);
-    json_decref(rock.array);
->>>>>>> f7b91294
-    return r;
-}
-
-
-static int setCalendars(struct jmap_req *req)
-{
-    int r = jmap_checkstate(req, MBTYPE_CALENDAR);
-    if (r) return 0;
-
-    json_t *set = json_pack("{s:s,s:s}",
-            "oldState", req->state,
-            "accountId", req->userid);
-
-    r = caldav_create_defaultcalendars(req->userid);
-    if (r) goto done;
-
-    json_t *create = json_object_get(req->args, "create");
-    if (create) {
-        json_t *created = json_pack("{}");
-        json_t *notCreated = json_pack("{}");
-        json_t *record;
-
-        const char *key;
-        json_t *arg;
-        json_object_foreach(create, key, arg) {
-            /* Validate calendar id. */
-            if (!strlen(key)) {
-                json_t *err= json_pack("{s:s}", "type", "invalidArguments");
-                json_object_set_new(notCreated, key, err);
-                continue;
-            }
-
-            /* Parse and validate properties. */
-            json_t *invalid = json_pack("[]");
-            const char *name = NULL;
-            const char *color = NULL;
-            int32_t sortOrder = -1;
-            int isVisible = 0;
-            int pe; /* parse error */
-            short flag;
-
-            /* Mandatory properties. */
-            pe = jmap_readprop(arg, "name", 1,  invalid, "s", &name);
-            if (pe > 0 && strnlen(name, 256) == 256) {
-                json_array_append_new(invalid, json_string("name"));
-            }
-
-            /* XXX - wait for CalConnect/Neil feedback on how to validate */
-            jmap_readprop(arg, "color", 1,  invalid, "s", &color);
-
-            pe = jmap_readprop(arg, "sortOrder", 1,  invalid, "i", &sortOrder);
-            if (pe > 0 && sortOrder < 0) {
-                json_array_append_new(invalid, json_string("sortOrder"));
-            }
-            pe = jmap_readprop(arg, "isVisible", 1,  invalid, "b", &isVisible);
-            if (pe > 0 && !isVisible) {
-                json_array_append_new(invalid, json_string("isVisible"));
-            }
-            /* Optional properties. If present, these MUST be set to true. */
-            flag = 1; jmap_readprop(arg, "mayReadFreeBusy", 0,  invalid, "b", &flag);
-            if (!flag) {
-                json_array_append_new(invalid, json_string("mayReadFreeBusy"));
-            }
-            flag = 1; jmap_readprop(arg, "mayReadItems", 0,  invalid, "b", &flag);
-            if (!flag) {
-                json_array_append_new(invalid, json_string("mayReadItems"));
-            }
-            flag = 1; jmap_readprop(arg, "mayAddItems", 0,  invalid, "b", &flag);
-            if (!flag) {
-                json_array_append_new(invalid, json_string("mayAddItems"));
-            }
-            flag = 1; jmap_readprop(arg, "mayModifyItems", 0,  invalid, "b", &flag);
-            if (!flag) {
-                json_array_append_new(invalid, json_string("mayModifyItems"));
-            }
-            flag = 1; jmap_readprop(arg, "mayRemoveItems", 0,  invalid, "b", &flag);
-            if (!flag) {
-                json_array_append_new(invalid, json_string("mayRemoveItems"));
-            }
-            flag = 1; jmap_readprop(arg, "mayRename", 0,  invalid, "b", &flag);
-            if (!flag) {
-                json_array_append_new(invalid, json_string("mayRename"));
-            }
-            flag = 1; jmap_readprop(arg, "mayDelete", 0,  invalid, "b", &flag);
-            if (!flag) {
-                json_array_append_new(invalid, json_string("mayDelete"));
-            }
-
-            /* Report any property errors and bail out. */
-            if (json_array_size(invalid)) {
-                json_t *err = json_pack("{s:s, s:o}",
-                        "type", "invalidProperties", "properties", invalid);
-                json_object_set_new(notCreated, key, err);
-                continue;
-            }
-            json_decref(invalid);
-
-            /* Create a calendar named uid. */
-            char *uid = xstrdup(makeuuid());
-            char *mboxname = caldav_mboxname(req->userid, uid);
-            char rights[100];
-            struct buf acl = BUF_INITIALIZER;
-            r = mboxlist_lookup(mboxname, NULL, NULL);
-            if (r == IMAP_MAILBOX_NONEXISTENT) {
-                buf_reset(&acl);
-                cyrus_acl_masktostr(ACL_ALL | DACL_READFB, rights);
-                buf_printf(&acl, "%s\t%s\t", httpd_userid, rights);
-                cyrus_acl_masktostr(DACL_READFB, rights);
-                buf_printf(&acl, "%s\t%s\t", "anyone", rights);
-                r = mboxlist_createsync(mboxname, MBTYPE_CALENDAR,
-                        NULL /* partition */,
-                        req->userid, req->authstate,
-                        0 /* options */, 0 /* uidvalidity */,
-                        0 /* highestmodseq */, buf_cstring(&acl),
-                        NULL /* uniqueid */, 0 /* local_only */,
-                        NULL /* mboxptr */);
-                buf_free(&acl);
-                if (r) {
-                    syslog(LOG_ERR, "IOERROR: failed to create %s (%s)",
-                            mboxname, error_message(r));
-                    if (r == IMAP_PERMISSION_DENIED) {
-                        json_t *err = json_pack("{s:s}", "type", "accountReadOnly");
-                        json_object_set_new(notCreated, key, err);
-                    }
-                    free(mboxname);
-                    goto done;
-                }
-            }
-            r = jmap_update_calendar(mboxname, req, name, color, sortOrder, isVisible);
-            if (r) {
-                free(uid);
-                int rr = mboxlist_delete(mboxname, 1 /* force */);
-                if (rr) {
-                    syslog(LOG_ERR, "could not delete mailbox %s: %s",
-                            mboxname, error_message(rr));
-                }
-                free(mboxname);
-                goto done;
-            }
-            free(mboxname);
-
-            /* Report calendar as created. */
-            record = json_pack("{s:s}", "id", uid);
-            json_object_set_new(created, key, record);
-            /* hash_insert takes ownership of uid. */
-            hash_insert(key, uid, req->idmap);
-        }
-
-        if (json_object_size(created)) {
-            json_object_set(set, "created", created);
-        }
-        json_decref(created);
-
-        if (json_object_size(notCreated)) {
-            json_object_set(set, "notCreated", notCreated);
-        }
-        json_decref(notCreated);
-    }
-
-    json_t *update = json_object_get(req->args, "update");
-    if (update) {
-        json_t *updated = json_pack("[]");
-        json_t *notUpdated = json_pack("{}");
-
-        const char *uid;
-        json_t *arg;
-        json_object_foreach(update, uid, arg) {
-
-            /* Validate uid */
-            if (!strlen(uid)) {
-                json_t *err= json_pack("{s:s}", "type", "invalidArguments");
-                json_object_set_new(notUpdated, uid, err);
-                continue;
-            }
-            if (*uid == '#') {
-                const char *t = hash_lookup(uid, req->idmap);
-                if (!t) {
-                    json_t *err = json_pack("{s:s}", "type", "invalidArguments");
-                    json_object_set_new(notUpdated, uid, err);
-                    continue;
-                }
-                uid = t;
-            }
-
-<<<<<<< HEAD
-static int getCalendarEvents(struct jmap_req *req)
-{
-    return jmap_calendars_get(req, &getevents_cb, "calendarEvents");
-=======
-            /* Parse and validate properties. */
-            json_t *invalid = json_pack("[]");
-
-            const char *name = NULL;
-            const char *color = NULL;
-            int32_t sortOrder = -1;
-            int isVisible = -1;
-            int flag;
-            int pe = 0; /* parse error */
-            pe = jmap_readprop(arg, "name", 0,  invalid, "s", &name);
-            if (pe > 0 && strnlen(name, 256) == 256) {
-                json_array_append_new(invalid, json_string("name"));
-            }
-            pe = jmap_readprop(arg, "color", 0,  invalid, "s", &color);
-            if (pe > 0) {
-                /* XXX - wait for CalConnect/Neil feedback on how to validate */
-            }
-            pe = jmap_readprop(arg, "sortOrder", 0,  invalid, "i", &sortOrder);
-            if (pe > 0 && sortOrder < 0) {
-                json_array_append_new(invalid, json_string("sortOrder"));
-            }
-            jmap_readprop(arg, "isVisible", 0,  invalid, "b", &isVisible);
-
-            /* The mayFoo properties are immutable and MUST NOT set. */
-            pe = jmap_readprop(arg, "mayReadFreeBusy", 0,  invalid, "b", &flag);
-            if (pe > 0) {
-                json_array_append_new(invalid, json_string("mayReadFreeBusy"));
-            }
-            pe = jmap_readprop(arg, "mayReadItems", 0,  invalid, "b", &flag);
-            if (pe > 0) {
-                json_array_append_new(invalid, json_string("mayReadItems"));
-            }
-            pe = jmap_readprop(arg, "mayAddItems", 0,  invalid, "b", &flag);
-            if (pe > 0) {
-                json_array_append_new(invalid, json_string("mayAddItems"));
-            }
-            pe = jmap_readprop(arg, "mayModifyItems", 0,  invalid, "b", &flag);
-            if (pe > 0) {
-                json_array_append_new(invalid, json_string("mayModifyItems"));
-            }
-            pe = jmap_readprop(arg, "mayRemoveItems", 0,  invalid, "b", &flag);
-            if (pe > 0) {
-                json_array_append_new(invalid, json_string("mayRemoveItems"));
-            }
-            pe = jmap_readprop(arg, "mayRename", 0,  invalid, "b", &flag);
-            if (pe > 0) {
-                json_array_append_new(invalid, json_string("mayRename"));
-            }
-            pe = jmap_readprop(arg, "mayDelete", 0,  invalid, "b", &flag);
-            if (pe > 0) {
-                json_array_append_new(invalid, json_string("mayDelete"));
-            }
-
-            /* Report any property errors and bail out. */
-            if (json_array_size(invalid)) {
-                json_t *err = json_pack("{s:s, s:o}",
-                        "type", "invalidProperties", "properties", invalid);
-                json_object_set_new(notUpdated, uid, err);
-                continue;
-            }
-            json_decref(invalid);
-
-            /* Update the calendar named uid. */
-            char *mboxname = caldav_mboxname(req->userid, uid);
-            r = jmap_update_calendar(mboxname, req, name, color, sortOrder, isVisible);
-            free(mboxname);
-            if (r == IMAP_NOTFOUND || r == IMAP_MAILBOX_NONEXISTENT) {
-                json_t *err = json_pack("{s:s}", "type", "notFound");
-                json_object_set_new(notUpdated, uid, err);
-                continue;
-            }
-            else if (r == IMAP_PERMISSION_DENIED) {
-                json_t *err = json_pack("{s:s}", "type", "accountReadOnly");
-                json_object_set_new(notUpdated, uid, err);
-                continue;
-            }
-
-            /* Report calendar as updated. */
-            json_array_append_new(updated, json_string(uid));
-        }
-
-        if (json_array_size(updated)) {
-            json_object_set(set, "updated", updated);
-        }
-        json_decref(updated);
-        if (json_object_size(notUpdated)) {
-            json_object_set(set, "notUpdated", notUpdated);
-        }
-        json_decref(notUpdated);
-    }
-
-    json_t *destroy = json_object_get(req->args, "destroy");
-    if (destroy) {
-        json_t *destroyed = json_pack("[]");
-        json_t *notDestroyed = json_pack("{}");
-
-        size_t index;
-        json_t *juid;
-
-        json_array_foreach(destroy, index, juid) {
-
-            /* Validate uid. JMAP destroy does not allow reference uids. */
-            const char *uid = json_string_value(juid);
-            if (!strlen(uid) || *uid == '#') {
-                /* XXX - An invalidArguments error is NOT a set error. */
-                json_t *err= json_pack("{s:s}", "type", "invalidArguments");
-                json_object_set_new(notDestroyed, uid, err);
-                continue;
-            }
-
-            /* Destroy calendar. */
-            /* XXX - We even allow to destroy the special calendar mailboxes
-             * "Inbox", "Outbox", "Default", "Attachments".
-             * They will be autoprovisioned on the next JMAP/CalDAV hit, anyways.
-             * This might, or might not be a good choice. */
-            char *mboxname = caldav_mboxname(req->userid, uid);
-            r = jmap_delete_calendar(mboxname, req);
-            free(mboxname);
-            if (r == IMAP_NOTFOUND || r == IMAP_MAILBOX_NONEXISTENT) {
-                json_t *err = json_pack("{s:s}", "type", "notFound");
-                json_object_set_new(notDestroyed, uid, err);
-                continue;
-            } else if (r == IMAP_PERMISSION_DENIED) {
-                json_t *err = json_pack("{s:s}", "type", "accountReadOnly");
-                json_object_set_new(notDestroyed, uid, err);
-                continue;
-            } else if (r) {
-                goto done;
-            }
-
-            /* Report calendar as destroyed. */
-            json_array_append_new(destroyed, json_string(uid));
-        }
-
-        if (json_array_size(destroyed)) {
-            json_object_set(set, "destroyed", destroyed);
-        }
-        json_decref(destroyed);
-        if (json_object_size(notDestroyed)) {
-            json_object_set(set, "notDestroyed", notDestroyed);
-        }
-        json_decref(notDestroyed);
-    }
-
-    /* Set newState field in calendarsSet. */
-    r = jmap_setstate(req, set, "newState", MBTYPE_CALENDAR,
-            json_object_get(set, "created") ||
-            json_object_get(set, "updated") ||
-            json_object_get(set, "destroyed"));
-    if (r) goto done;
-
-    json_t *item = json_pack("[]");
-    json_array_append_new(item, json_string("calendarsSet"));
-    json_array_append_new(item, set);
-    json_array_append_new(item, json_string(req->tag));
-    json_array_append_new(req->response, item);
-
-done:
-    return r;
-}
-
 
 /* Compare int in ascending order. */
 static int _jmap_intcmp(const void *aa, const void *bb)
@@ -4597,7 +4107,7 @@
     }
 
     json_t *events = json_pack("{}");
-    r = jmap_setstate(req, events, "state", MBTYPE_CALENDAR, 0);
+    r = jmap_setstate(req, events, "state", MBTYPE_CALENDAR, 1 /* refresh */, 0 /* bump */);
     if (r) goto done;
 
     json_incref(rock.array);
@@ -4627,5 +4137,4 @@
     if (db) caldav_close(db);
     if (rock.mailbox) mailbox_close(&rock.mailbox);
     return r;
->>>>>>> f7b91294
 }