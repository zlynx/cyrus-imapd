--- conflicted
+++ resolved
@@ -2143,11 +2143,7 @@
 	}
 
 	/* Set the current working directory where cores can go to die. */
-<<<<<<< HEAD
-	char *path = config_getstring(IMAPOPT_CONFIGDIRECTORY);
-=======
 	const char *path = config_getstring(IMAPOPT_CONFIGDIRECTORY);
->>>>>>> c046ac02
 	if (path == NULL) {
 		path = getenv("TMPDIR");
 		if (path == NULL)
