--- conflicted
+++ resolved
@@ -931,10 +931,7 @@
 	if (r) syslog(LOG_ERR, "IOERROR: failed to create %s (%s)",
 		      mailboxname, error_message(r));
     }
-<<<<<<< HEAD
-
-    free(mailboxname);
-=======
+
     free(mailboxname);
     if (r) return;
 
@@ -993,7 +990,6 @@
 	}
 	free(mailboxname);
     }
->>>>>>> 46048caf
 }
 
 
